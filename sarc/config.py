import json
import os
import zoneinfo
from contextlib import contextmanager
from contextvars import ContextVar
from datetime import date, datetime
from functools import cached_property
from pathlib import Path
from typing import Any, Union

import pydantic
import tzlocal
from bson import ObjectId
from pydantic import BaseModel as _BaseModel
from pydantic import Extra, validator

MTL = zoneinfo.ZoneInfo("America/Montreal")
PST = zoneinfo.ZoneInfo("America/Vancouver")
UTC = zoneinfo.ZoneInfo("UTC")
TZLOCAL = zoneinfo.ZoneInfo(tzlocal.get_localzone_name())


class ConfigurationError(Exception):
    pass


def validate_date(value: Union[str, date, datetime]) -> date:
    if isinstance(value, str):
        if "T" in value:
            return datetime.strptime(value, "%Y-%m-%dT%H:%M:%S").date()

        return datetime.strptime(value, "%Y-%m-%d").date()

    if isinstance(value, datetime):
        return value.date()

    return value


class BaseModel(_BaseModel):
    class Config:
        # Forbid extra fields that are not explicitly defined
        extra = Extra.forbid
        # Ignore cached_property, this avoids errors with serialization
        keep_untouched = (cached_property,)
        # Serializer for mongo's object ids
        json_encoders = {ObjectId: str}
        # Allow types like ZoneInfo
        arbitrary_types_allowed = True

    def dict(self, *args, **kwargs) -> dict[str, Any]:
        d = super().dict(*args, **kwargs)
        for k, v in list(d.items()):
            if isinstance(getattr(type(self), k, None), cached_property):
                del d[k]
                continue

        for k, v in d.items():
            if isinstance(v, date) and not isinstance(v, datetime):
                d[k] = datetime(
                    year=v.year,
                    month=v.month,
                    day=v.day,
                )
        return d

    def replace(self, **replacements):
        new_arguments = {**self.dict(), **replacements}
        return type(self)(**new_arguments)


class ClusterConfig(BaseModel):
    host: str = "localhost"
    timezone: Union[str, zoneinfo.ZoneInfo]  # | does not work with Pydantic's eval
    prometheus_url: str = None
    prometheus_headers_file: str = None
    nodes_info_file: str = None
    name: str = None
    sacct_bin: str = "sacct"
    accounts: list[str] = None
    sshconfig: Path = None
    duc_inodes_command: str = None
    duc_storage_command: str = None
    diskusage_report_command: str = None
    start_date: str = "2022-04-01"
<<<<<<< HEAD
    gpus_per_nodes: dict = {}
=======
    rgu_start_date: str = None
    gpu_to_rgu_billing: Path = None
>>>>>>> 44eabe92

    @validator("timezone")
    def _timezone(cls, value):
        if isinstance(value, str):
            return zoneinfo.ZoneInfo(value)
        else:
            return value

    @cached_property
    def ssh(self):
        from fabric import Config as FabricConfig
        from fabric import Connection
        from paramiko import SSHConfig

        if self.sshconfig is None:
            fconfig = FabricConfig()
        else:
            fconfig = FabricConfig(ssh_config=SSHConfig.from_path(self.sshconfig))
        fconfig["run"]["pty"] = False
        fconfig["run"]["in_stream"] = False
        return Connection(self.host, config=fconfig)

    @cached_property
    def prometheus(self):
        from prometheus_api_client import PrometheusConnect

        if self.prometheus_headers_file is not None:
            headers = json.load(
                open(  # pylint: disable=consider-using-with
                    self.prometheus_headers_file, "r", encoding="utf-8"
                )
            )
        else:
            headers = {}

        if self.prometheus_url is None:
            raise ConfigurationError(
                f"No prometheus URL provided for cluster '{self.name}'"
            )
        return PrometheusConnect(url=self.prometheus_url, headers=headers)

    @cached_property
    def node_to_gpu(self):
        """
        Return a dictionary-like mapping a cluster's node name to a GPU type.

        Parsed from self.nodes_info_file if available.

        Dict-like object will return None if queried node name is not found.
        """
        from .jobs.node_gpu_mapping import NodeToGPUMapping

        return NodeToGPUMapping(self.name, self.nodes_info_file, self.gpus_per_nodes)


class MongoConfig(BaseModel):
    connection_string: str
    database_name: str

    @cached_property
    def database_instance(self):
        from pymongo import MongoClient

        client = MongoClient(self.connection_string)
        return client.get_database(self.database_name)


class LDAPConfig(BaseModel):
    local_private_key_file: str
    local_certificate_file: str
    ldap_service_uri: str
    mongo_collection_name: str
    group_to_prof_json_path: str = None
    exceptions_json_path: str = None

    @validator("group_to_prof_json_path")
    def _relative_group_to_prof(cls, value):
        return relative_filepath(value)

    @validator("exceptions_json_path")
    def _relative_exception(cls, value):
        return relative_filepath(value)


class LokiConfig(BaseModel):
    uri: str


class TempoConfig(BaseModel):
    uri: str


class MyMilaConfig(BaseModel):
    tmp_json_path: str

    @validator("tmp_json_path")
    def _relative_tmp(cls, value):
        return relative_filepath(value)


class AccountMatchingConfig(BaseModel):
    drac_members_csv_path: Path
    drac_roles_csv_path: Path
    make_matches_config: Path


# pylint: disable=unused-argument,redefined-outer-name
def _absolute_path(value, values, config, field):
    return value and value.expanduser().absolute()


class Config(BaseModel):
    mongo: MongoConfig
    cache: Path = None
    loki: LokiConfig = None
    tempo: TempoConfig = None

    _abs_path = validator("cache", allow_reuse=True)(_absolute_path)


class ScraperConfig(BaseModel):
    mongo: MongoConfig
    cache: Path = None

    ldap: LDAPConfig = None
    mymila: MyMilaConfig = None
    account_matching: AccountMatchingConfig = None
    sshconfig: Path = None
    clusters: dict[str, ClusterConfig] = None

    _abs_path = validator("cache", "sshconfig", allow_reuse=True)(_absolute_path)

    @validator("clusters")
    def _complete_cluster_fields(cls, value, values):
        for name, cluster in value.items():
            if not cluster.name:
                cluster.name = name
            if not cluster.sshconfig and "sshconfig" in values:
                cluster.sshconfig = values["sshconfig"]
        return value


config_var = ContextVar("config", default=None)


_config_folder = None


def relative_filepath(path):
    """Allows files to be relative to the config"""
    if path is None:
        return path

    if "$SELF" in path:
        return path.replace("$SELF", str(_config_folder))

    return path


def parse_config(config_path, config_cls=Config):
    # pylint: disable=global-statement
    global _config_folder
    config_path = Path(config_path)

    _config_folder = str(config_path.parent)

    if not config_path.exists():
        raise ConfigurationError(
            f"Cannot read SARC configuration file: '{config_path}'"
            " Use the $SARC_CONFIG environment variable to choose the config file."
        )

    try:
        cfg = config_cls.parse_file(config_path)
    except json.JSONDecodeError as exc:
        raise ConfigurationError(f"'{config_path}' contains malformed JSON") from exc

    return cfg


def _config_class(mode):
    modes = {
        "scraping": ScraperConfig,
        "client": Config,
    }
    return modes.get(mode, Config)


def config():
    if (current := config_var.get()) is not None:
        return current

    config_path = os.getenv("SARC_CONFIG", "config/sarc-dev.json")
    config_class = _config_class(os.getenv("SARC_MODE", "none"))

    try:
        cfg = parse_config(config_path, config_class)
    except pydantic.error_wrappers.ValidationError as err:
        if config_class is Config:
            raise ConfigurationError(
                "Try `SARC_MODE=scraping sarc ...` if you want admin rights"
            ) from err
        raise

    config_var.set(cfg)
    return cfg


@contextmanager
def using_config(cfg: Union[str, Path, Config], cls=None):
    cls = cls or _config_class(os.getenv("SARC_MODE", "none"))

    if isinstance(cfg, (str, Path)):
        cfg = parse_config(cfg, cls)

    token = config_var.set(cfg)
    yield cfg
    config_var.reset(token)<|MERGE_RESOLUTION|>--- conflicted
+++ resolved
@@ -83,12 +83,9 @@
     duc_storage_command: str = None
     diskusage_report_command: str = None
     start_date: str = "2022-04-01"
-<<<<<<< HEAD
-    gpus_per_nodes: dict = {}
-=======
     rgu_start_date: str = None
     gpu_to_rgu_billing: Path = None
->>>>>>> 44eabe92
+    gpus_per_nodes: dict = {}
 
     @validator("timezone")
     def _timezone(cls, value):

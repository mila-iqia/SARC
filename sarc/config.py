--- conflicted
+++ resolved
@@ -142,16 +142,9 @@
 
 
 class AccountMatchingConfig(BaseModel):
-<<<<<<< HEAD
     drac_members_csv_path: Path
     drac_roles_csv_path: Path
-    mila_emails_to_ignore: list[str]
-    override_matches_mila_to_cc: dict[str, str]
-=======
-    cc_members_csv_path: Path
-    cc_roles_csv_path: Path
     make_matches_config: Path
->>>>>>> 56f2d262
 
 
 class Config(BaseModel):

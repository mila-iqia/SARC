import json
import os
import zoneinfo
from contextlib import contextmanager
from contextvars import ContextVar
from datetime import date, datetime
from functools import cached_property
from pathlib import Path
from typing import Any, Union

from bson import ObjectId
from pydantic import BaseModel as _BaseModel
from pydantic import Extra, validator

MTL = zoneinfo.ZoneInfo("America/Montreal")
PST = zoneinfo.ZoneInfo("America/Vancouver")
UTC = zoneinfo.ZoneInfo("UTC")
TZLOCAL = zoneinfo.ZoneInfo(str(datetime.now().astimezone().tzinfo))


class ConfigurationError(Exception):
    pass


def validate_date(value: Union[str, date, datetime]) -> date:
    if isinstance(value, str):
        if "T" in value:
            return datetime.strptime(value, "%Y-%m-%dT%H:%M:%S").date()

        return datetime.strptime(value, "%Y-%m-%d").date()

    if isinstance(value, datetime):
        return value.date()

    return value


class BaseModel(_BaseModel):
    class Config:
        # Forbid extra fields that are not explicitly defined
        extra = Extra.forbid
        # Ignore cached_property, this avoids errors with serialization
        keep_untouched = (cached_property,)
        # Serializer for mongo's object ids
        json_encoders = {ObjectId: str}
        # Allow types like ZoneInfo
        arbitrary_types_allowed = True

    def dict(self, *args, **kwargs) -> dict[str, Any]:
        d = super().dict(*args, **kwargs)
<<<<<<< HEAD
=======

>>>>>>> 40151073
        for k, v in list(d.items()):
            if isinstance(getattr(type(self), k, None), cached_property):
                del d[k]
                continue
<<<<<<< HEAD
=======

        for k, v in d.items():
>>>>>>> 40151073
            if isinstance(v, date) and not isinstance(v, datetime):
                d[k] = datetime(
                    year=v.year,
                    month=v.month,
                    day=v.day,
                )
        return d

    def replace(self, **replacements):
        new_arguments = {**self.dict(), **replacements}
        return type(self)(**new_arguments)


class ClusterConfig(BaseModel):
    host: str
    timezone: Union[str, zoneinfo.ZoneInfo]  # | does not work with Pydantic's eval
    prometheus_url: str = None
    prometheus_headers_file: str = None
    name: str = None
    sacct_bin: str = "sacct"
    accounts: list[str] = None
    sshconfig: Path = None
    duc_inodes_command: str = None
    duc_storage_command: str = None
    diskusage_report_command: str = None

    @validator("timezone")
    def _timezone(cls, value):
        if isinstance(value, str):
            return zoneinfo.ZoneInfo(value)
        else:
            return value

    @cached_property
    def ssh(self):
        from fabric import Config as FabricConfig
        from fabric import Connection
        from paramiko import SSHConfig

        if self.sshconfig is None:
            fconfig = FabricConfig()
        else:
            fconfig = FabricConfig(ssh_config=SSHConfig.from_path(self.sshconfig))
        fconfig["run"]["pty"] = True
        fconfig["run"]["in_stream"] = False
        return Connection(self.host, config=fconfig)

    @cached_property
    def prometheus(self):
        from prometheus_api_client import PrometheusConnect

        if self.prometheus_headers_file is not None:
            headers = json.load(
                open(  # pylint: disable=consider-using-with
                    self.prometheus_headers_file, "r", encoding="utf-8"
                )
            )
        else:
            headers = {}

        if self.prometheus_url is None:
            raise ConfigurationError(
                f"No prometheus URL provided for cluster '{self.name}'"
            )
        return PrometheusConnect(url=self.prometheus_url, headers=headers)


class MongoConfig(BaseModel):
    connection_string: str
    database_name: str

    @cached_property
    def database_instance(self):
        from pymongo import MongoClient

        client = MongoClient(self.connection_string)
        return client.get_database(self.database_name)


class LDAPConfig(BaseModel):
    local_private_key_file: str
    local_certificate_file: str
    ldap_service_uri: str
    mongo_collection_name: str


class AccountMatchingConfig(BaseModel):
    cc_members_csv_path: Path
    cc_roles_csv_path: Path
    mila_emails_to_ignore: list[str]
    override_matches_mila_to_cc: dict[str, str]


class Config(BaseModel):
    mongo: MongoConfig
    ldap: LDAPConfig
    account_matching: AccountMatchingConfig
    sshconfig: Path = None
    cache: Path = None
    clusters: dict[str, ClusterConfig]

    @validator("cache", "sshconfig")
    def _absolute_path(cls, value):
        return value and value.expanduser().absolute()

    @validator("clusters")
    def _complete_cluster_fields(cls, value, values):
        for name, cluster in value.items():
            if not cluster.name:
                cluster.name = name
            if not cluster.sshconfig and "sshconfig" in values:
                cluster.sshconfig = values["sshconfig"]
        return value


config_var = ContextVar("config", default=None)


def parse_config(config_path):
    config_path = Path(config_path)

    if not config_path.exists():
        raise ConfigurationError(
            f"Cannot read SARC configuration file: '{config_path}'"
            " Use the $SARC_CONFIG environment variable to choose the config file."
        )

    try:
        cfg = Config.parse_file(config_path)
    except json.JSONDecodeError as exc:
        raise ConfigurationError(f"'{config_path}' contains malformed JSON") from exc

    return cfg


def config():
    if (current := config_var.get()) is not None:
        return current
    cfg = parse_config(os.environ.get("SARC_CONFIG", "config/sarc-dev.json"))
    config_var.set(cfg)
    return cfg


@contextmanager
def using_config(cfg: Union[str, Path, Config]):
    if isinstance(cfg, (str, Path)):
        cfg = parse_config(cfg)
    token = config_var.set(cfg)
    yield cfg
    config_var.reset(token)<|MERGE_RESOLUTION|>--- conflicted
+++ resolved
@@ -48,19 +48,12 @@
 
     def dict(self, *args, **kwargs) -> dict[str, Any]:
         d = super().dict(*args, **kwargs)
-<<<<<<< HEAD
-=======
-
->>>>>>> 40151073
         for k, v in list(d.items()):
             if isinstance(getattr(type(self), k, None), cached_property):
                 del d[k]
                 continue
-<<<<<<< HEAD
-=======
 
         for k, v in d.items():
->>>>>>> 40151073
             if isinstance(v, date) and not isinstance(v, datetime):
                 d[k] = datetime(
                     year=v.year,

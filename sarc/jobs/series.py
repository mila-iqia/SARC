--- conflicted
+++ resolved
@@ -393,19 +393,6 @@
         unused_threshold=0.01,
         is_time_counter=True,
     )
-<<<<<<< HEAD
-    job_mem = job.allocated.mem
-    system_memory = (
-        compute_job_statistics_from_dataframe(
-            metrics["slurm_job_memory_usage"],
-            statistics=statistics_dict,
-            normalization=lambda x: float(x / 1e6 / job_mem),
-            unused_threshold=False,
-        )
-        if job_mem is not None
-        else None
-    )
-=======
 
     system_memory = None
     if job.allocated.mem is not None:
@@ -419,7 +406,6 @@
         logging.warning(
             f"job.allocated.mem is None for job {job.job_id} (job status: {job.job_state.value})"
         )
->>>>>>> 182db2ca
 
     return JobStatistics(
         gpu_utilization=Statistics(**gpu_utilization) if gpu_utilization else None,

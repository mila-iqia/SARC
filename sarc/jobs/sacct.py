import json
import logging
import subprocess
from datetime import date, datetime, time, timedelta
from typing import Iterator, Optional

from hostlist import expand_hostlist
from invoke.runners import Result
from tqdm import tqdm

from sarc.cache import with_cache
from sarc.client.job import SlurmJob, _jobs_collection
from sarc.config import UTC, ClusterConfig
from sarc.jobs.node_gpu_mapping import get_node_to_gpu
from sarc.jobs.series import get_job_time_series
from sarc.traces import trace_decorator, using_trace

logger = logging.getLogger(__name__)

class JobConversionError(Exception):
    """Exception raised when there's an error converting a job entry from sacct."""
    pass

def parse_in_timezone(timestamp: int | None) -> datetime | None:
    if timestamp is None or timestamp == 0:
        return None
    # Slurm returns timestamps in UTC
    return datetime.fromtimestamp(timestamp, UTC)


class SAcctScraper:
    """Scrape info from Slurm using the sacct command.

    The scraper is currently hard-coded to fetch data for a day.
    """

    def __init__(self, cluster: ClusterConfig, day: datetime):
        """Initialize a SAcctScraper.

        Arguments:
            cluster: The cluster on which to scrape the data.
            day: The day we wish to scrape, as a datetime object. The time
                does not matter: we will fetch from 00:00 on that day to
                00:00 on the next day.
        """
        self.cluster = cluster
        self.day = day
        self.start = datetime.combine(day, time.min)
        self.end = self.start + timedelta(days=1)

    @trace_decorator()
    def fetch_raw(self) -> dict:
        """Fetch the raw sacct data as a dict via SSH, or run sacct locally."""
        fmt = "%Y-%m-%dT%H:%M"
        start = self.start.strftime(fmt)
        end = self.end.strftime(fmt)
        accounts = ",".join(self.cluster.accounts) if self.cluster.accounts else None
        accounts_option = f"-A {accounts}" if accounts else ""
        cmd = f"{self.cluster.sacct_bin} {accounts_option} -X -S {start} -E {end} --allusers --json"
        logger.debug(f"{self.cluster.name} $ {cmd}")
        if self.cluster.host == "localhost":
            results: subprocess.CompletedProcess[str] | Result = subprocess.run(
                cmd, shell=True, text=True, capture_output=True, check=False
            )
        else:
            results = self.cluster.ssh.run(cmd, hide=True)
        return json.loads(results.stdout[results.stdout.find("{") :])

    def _cache_key(self) -> str | None:
        today = datetime.combine(date.today(), datetime.min.time())
        if self.day < today:
            daystr = self.day.strftime("%Y-%m-%d")
            return f"{self.cluster.name}.{daystr}.json"
        else:
            # Not cachable
            return None

    @with_cache(subdirectory="sacct", key=_cache_key, live=True)  # type: ignore[arg-type] # mypy has some trouble with methods
    def get_raw(self) -> dict:
        return self.fetch_raw()

    def __len__(self) -> int:
        return len(self.get_raw()["jobs"])

    def __iter__(self) -> Iterator[SlurmJob]:
        """Fetch and iterate on all jobs as SlurmJob objects."""
        version: dict = (
            self.get_raw().get("meta", {}).get("Slurm", None)
            or self.get_raw().get("meta", {}).get("slurm", {})
        ).get("version", None)
        for entry in self.get_raw()["jobs"]:
<<<<<<< HEAD
            with using_trace("sarc.jobs.sacct", "SAcctScraper.__iter__", exception_types=()) as span:
                span.set_attribute("entry", json.dumps(entry))
                try:    
                    converted = self.convert(entry, version)
                    if converted is not None:
                        print(f"converted is not None")
                        yield converted
                except JobConversionError as e:
                    logging.error(f"Critical JobConversionError while converting job {entry['job_id']}: {e}")
                    raise e
                
=======
            with using_trace(
                "sarc.jobs.sacct", "SAcctScraper.__iter__", exception_types=()
            ) as span:
                span.set_attribute("entry", json.dumps(entry))
                converted = self.convert(entry, version)
                yield converted
>>>>>>> 72ce430e

    def convert(self, entry: dict, version: dict | None = None) -> SlurmJob | None:
        """Convert a single job entry from sacct to a SlurmJob."""
        resources: dict[str, dict] = {"requested": {}, "allocated": {}}
        tracked_resources = ["cpu", "mem", "gres", "node", "billing"]

        if entry["group"] is None:
            # These seem to correspond to very old jobs that shouldn't still exist,
            # likely a configuration blunder.
            logger.debug('Skipping job with group "None": %s', entry["job_id"])
            return None

        for grp, vals in resources.items():
            for alloc in entry["tres"][grp]:
                if (key := alloc["type"]) not in tracked_resources:
                    continue
                if aname := alloc["name"]:
                    key += f"_{aname}"

                if key.startswith("gres_gpu:"):
                    value = key.split(":")[1]
                    key = "gpu_type"
                else:
                    value = alloc["count"]

                vals[key] = value

        nodes = entry["nodes"]

        tracked_flags = [
            "CLEAR_SCHEDULING",
            "STARTED_ON_SUBMIT",
            "STARTED_ON_SCHEDULE",
            "STARTED_ON_BACKFILL",
        ]
        flags = {k: True for k in entry["flags"] if k in tracked_flags}

        submit_time = parse_in_timezone(entry["time"]["submission"])
        assert submit_time is not None
        start_time = parse_in_timezone(entry["time"]["start"])
        end_time = parse_in_timezone(entry["time"]["end"])
        elapsed_time: int = entry["time"]["elapsed"]

        if end_time:
            # The start_time is not set properly in the json output of sacct, but
            # it can be calculated from end_time and elapsed_time. We leave the
            # inaccurate value in for RUNNING jobs.
            start_time = end_time - timedelta(seconds=elapsed_time)

        assert self.cluster.name is not None

        if self.cluster.name != entry["cluster"]:
            logger.warning(
                'Job %s from cluster "%s" has a different cluster name: "%s". Using "%s".',
                entry["job_id"],
                self.cluster.name,
                entry["cluster"],
                self.cluster.name,
            )
        if version is None or int(version["major"]) < 23:
            return SlurmJob(
                cluster_name=self.cluster.name,
                job_id=entry["job_id"],
                array_job_id=entry["array"]["job_id"] or None,
                task_id=entry["array"]["task_id"],
                name=entry["name"],
                user=entry["user"],
                group=entry["group"],
                account=entry["account"],
                job_state=entry["state"]["current"],
                exit_code=entry["exit_code"]["return_code"],
                signal=entry["exit_code"].get("signal", {}).get("signal_id", None),
                time_limit=(tlimit := entry["time"]["limit"]) and tlimit * 60,
                submit_time=submit_time,
                start_time=start_time,
                end_time=end_time,
                elapsed_time=elapsed_time,
                partition=entry["partition"],
                nodes=(
                    sorted(expand_hostlist(nodes)) if nodes != "None assigned" else []
                ),
                constraints=entry["constraints"],
                priority=entry["priority"],
                qos=entry["qos"],
                work_dir=entry["working_directory"],
                **resources,  # type: ignore[arg-type]
                **flags,  # type: ignore[arg-type]
            )
        if int(version["major"]) == 23:
            if int(version["minor"]) == 11:
                return SlurmJob(
                    cluster_name=self.cluster.name,
                    job_id=entry["job_id"],
                    array_job_id=entry["array"]["job_id"] or None,
                    task_id=entry["array"]["task_id"]["number"],
                    name=entry["name"],
                    user=entry["user"],
                    group=entry["group"],
                    account=entry["account"],
                    job_state=entry["state"]["current"][0],
                    exit_code=entry["exit_code"]["return_code"]["number"],
                    signal=entry["exit_code"]
                    .get("signal", {})
                    .get("id", {})
                    .get("number", None),
                    time_limit=(tlimit := entry["time"]["limit"]["number"])
                    and tlimit * 60,
                    submit_time=submit_time,
                    start_time=start_time,
                    end_time=end_time,
                    elapsed_time=elapsed_time,
                    partition=entry["partition"],
                    nodes=(
                        sorted(expand_hostlist(nodes))
                        if nodes != "None assigned"
                        else []
                    ),
                    constraints=entry["constraints"],
                    priority=entry["priority"]["number"],
                    qos=entry["qos"],
                    work_dir=entry["working_directory"],
                    **resources,  # type: ignore[arg-type]
                    **flags,  # type: ignore[arg-type]
                )

            return SlurmJob(
                cluster_name=self.cluster.name,
                job_id=entry["job_id"],
                array_job_id=entry["array"]["job_id"] or None,
                task_id=entry["array"]["task_id"]["number"],
                name=entry["name"],
                user=entry["user"],
                group=entry["group"],
                account=entry["account"],
                job_state=entry["state"]["current"],
                exit_code=entry["exit_code"]["return_code"],
                signal=entry["exit_code"].get("signal", {}).get("signal_id", None),
                time_limit=(tlimit := entry["time"]["limit"]["number"]) and tlimit * 60,
                submit_time=submit_time,
                start_time=start_time,
                end_time=end_time,
                elapsed_time=elapsed_time,
                partition=entry["partition"],
                nodes=(
                    sorted(expand_hostlist(nodes)) if nodes != "None assigned" else []
                ),
                constraints=entry["constraints"],
                priority=entry["priority"]["number"],
                qos=entry["qos"],
                work_dir=entry["working_directory"],
                **resources,  # type: ignore[arg-type]
                **flags,  # type: ignore[arg-type]
            )
        
        # if int(version["major"]) == 24:
        #     return SlurmJob(
        #         cluster_name=self.cluster.name,
        #         job_id=entry["job_id"],
        #         array_job_id=entry["array"]["job_id"] or None,
        #         task_id=entry["array"]["task_id"]["number"],
        #         name=entry["name"],
        #         user=entry["user"],
        #         group=entry["group"],
        #         account=entry["account"],
        #         job_state=entry["state"]["current"][0],
        #         exit_code=entry["exit_code"]["return_code"]["number"],
        #         signal=entry["exit_code"]
        #         .get("signal", {})
        #         .get("id", {})
        #         .get("number", None),
        #         time_limit=(tlimit := entry["time"]["limit"]["number"])
        #         and tlimit * 60,
        #         submit_time=submit_time,
        #         start_time=start_time,
        #         end_time=end_time,
        #         elapsed_time=elapsed_time,
        #         partition=entry["partition"],
        #         nodes=(
        #             sorted(expand_hostlist(nodes))
        #             if nodes != "None assigned"
        #             else []
        #         ),
        #         constraints=entry["constraints"],
        #         priority=entry["priority"]["number"],
        #         qos=entry["qos"],
        #         work_dir=entry["working_directory"],
        #         **resources,
        #         **flags,
                
        #     )

        print("Conversion error")
        # return None
        raise JobConversionError(f"Unsupported slurm version: {version}")


@trace_decorator()
def sacct_mongodb_import(
    cluster: ClusterConfig, day: datetime, no_prometheus: bool
) -> None:
    """Fetch sacct data and store it in MongoDB.

    Arguments:
    Parameters
    ----------
    cluster: ClusterConfig
        The configuration of the cluster on which to fetch the data.
    day: datetime
        The day for which to fetch the data. The time does not matter.
    no_prometheus: bool
        If True, avoid any scraping requiring prometheus connection.
    """
    collection = _jobs_collection()
    scraper = SAcctScraper(cluster, day)
    logger.info(f"Getting the sacct data for cluster {cluster.name}, date {day}...")
    scraper.get_raw()
    logger.info(
        f"Saving into mongodb collection '{collection.Meta.collection_name}'..."
    )
<<<<<<< HEAD
    try:
        # for entry in tqdm(scraper):
        for entry in scraper:
=======
    nb_entries = 0
    for entry in tqdm(scraper):
        if entry is not None:
            nb_entries += 1
>>>>>>> 72ce430e
            saved = False
            if not no_prometheus:
                update_allocated_gpu_type(cluster, entry)
                saved = entry.statistics(recompute=True, save=True) is not None

            if not saved:
                collection.save_job(entry)
<<<<<<< HEAD
    except Exception as e:
        logger.error(f"job {entry.job_id} not saved: {e}")
        raise e
    logger.info(f"Saved {len(scraper)} entries.")
=======
    logger.info(f"Saved {nb_entries}/{len(scraper)} entries.")
>>>>>>> 72ce430e


@trace_decorator()
def update_allocated_gpu_type(cluster: ClusterConfig, entry: SlurmJob) -> Optional[str]:
    """Try to infer job GPU type.

    Parameters
    ----------
    cluster: ClusterConfig
        Cluster configuration for the current job.
    entry: SlurmJob
        Slurm job for which to infer the gpu type.

    Returns
    -------
    str
        String representing the gpu type.
    None
        Unable to infer gpu type.
    """
    gpu_type = None

    if cluster.prometheus_url:
        # Cluster does have prometheus config.
        output = get_job_time_series(
            job=entry,
            metric="slurm_job_utilization_gpu_memory",
            max_points=1,
            dataframe=False,
        )
        if output:
            gpu_type = output[0]["metric"]["gpu_type"]

    if gpu_type is None:
        # No prometheus config or no prometheus result. Try to get GPU type from entry nodes.
        assert cluster.name is not None
        node_gpu_mapping = get_node_to_gpu(cluster.name, entry.start_time)
        if node_gpu_mapping:
            node_to_gpu = node_gpu_mapping.node_to_gpu
            gpu_types = {
                gpu for nodename in entry.nodes for gpu in node_to_gpu.get(nodename, ())
            }
            # We infer gpu_type only if we found 1 GPU for this job.
            if len(gpu_types) == 1:
                gpu_type = gpu_types.pop()

    if gpu_type is None:
        # No gpu_type from neither prometheus nor entry nodes.
        # Just take current value in entry.allocated.gpu_type.
        # If value is not None, it could be harmonized below.
        gpu_type = entry.allocated.gpu_type

    # If we found a GPU type, try to infer descriptive GPU name
    if gpu_type is not None:
        # NB: If job doesn't have nodes, we harmonize using `None`,
        # so that harmonization function will check __DEFAULT__
        # harmonized names if available.
        if entry.nodes:
            harmonized_gpu_names = {
                cluster.harmonize_gpu(nodename, gpu_type) for nodename in entry.nodes
            }
        else:
            harmonized_gpu_names = {cluster.harmonize_gpu(None, gpu_type)}
        # If present, remove None from GPU names
        harmonized_gpu_names.discard(None)
        # If we got 1 GPU name, use it.
        # Otherwise, keep default found gpu_type.
        if len(harmonized_gpu_names) == 1:
            gpu_type = harmonized_gpu_names.pop()
        # Finally, save gpu_type into job object.
        entry.allocated.gpu_type = gpu_type

    return entry.allocated.gpu_type<|MERGE_RESOLUTION|>--- conflicted
+++ resolved
@@ -89,27 +89,17 @@
             or self.get_raw().get("meta", {}).get("slurm", {})
         ).get("version", None)
         for entry in self.get_raw()["jobs"]:
-<<<<<<< HEAD
-            with using_trace("sarc.jobs.sacct", "SAcctScraper.__iter__", exception_types=()) as span:
+            with using_trace(
+                "sarc.jobs.sacct", "SAcctScraper.__iter__", exception_types=()
+            ) as span:
                 span.set_attribute("entry", json.dumps(entry))
                 try:    
                     converted = self.convert(entry, version)
-                    if converted is not None:
-                        print(f"converted is not None")
-                        yield converted
+                    yield converted
                 except JobConversionError as e:
                     logging.error(f"Critical JobConversionError while converting job {entry['job_id']}: {e}")
                     raise e
                 
-=======
-            with using_trace(
-                "sarc.jobs.sacct", "SAcctScraper.__iter__", exception_types=()
-            ) as span:
-                span.set_attribute("entry", json.dumps(entry))
-                converted = self.convert(entry, version)
-                yield converted
->>>>>>> 72ce430e
-
     def convert(self, entry: dict, version: dict | None = None) -> SlurmJob | None:
         """Convert a single job entry from sacct to a SlurmJob."""
         resources: dict[str, dict] = {"requested": {}, "allocated": {}}
@@ -328,31 +318,22 @@
     logger.info(
         f"Saving into mongodb collection '{collection.Meta.collection_name}'..."
     )
-<<<<<<< HEAD
     try:
-        # for entry in tqdm(scraper):
-        for entry in scraper:
-=======
-    nb_entries = 0
-    for entry in tqdm(scraper):
-        if entry is not None:
-            nb_entries += 1
->>>>>>> 72ce430e
-            saved = False
-            if not no_prometheus:
-                update_allocated_gpu_type(cluster, entry)
-                saved = entry.statistics(recompute=True, save=True) is not None
-
-            if not saved:
-                collection.save_job(entry)
-<<<<<<< HEAD
+        nb_entries = 0
+        for entry in tqdm(scraper):
+            if entry is not None:
+                nb_entries += 1
+                saved = False
+                if not no_prometheus:
+                    update_allocated_gpu_type(cluster, entry)
+                    saved = entry.statistics(recompute=True, save=True) is not None
+
+                if not saved:
+                    collection.save_job(entry)
     except Exception as e:
         logger.error(f"job {entry.job_id} not saved: {e}")
         raise e
-    logger.info(f"Saved {len(scraper)} entries.")
-=======
     logger.info(f"Saved {nb_entries}/{len(scraper)} entries.")
->>>>>>> 72ce430e
 
 
 @trace_decorator()

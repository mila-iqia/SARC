--- conflicted
+++ resolved
@@ -130,24 +130,8 @@
             D_match["mila_ldap"]["mila_email_username"] == mila_email_username
         )  # sanity check
 
-<<<<<<< HEAD
         D_match = fill_computed_fields(D_match)
 
-        L_updates_to_do.append(
-            UpdateOne(
-                {"mila_ldap.mila_email_username": mila_email_username},
-                {
-                    # We don't modify the "mila_ldap" field,
-                    # only add the "drac_roles" and "drac_members" fields
-                    # and update name/mila/drac with values computed from
-                    # the raw data.
-                    "$set": {
-                        "name": D_match["name"],
-                        "mila": D_match["mila"],
-                        "drac": D_match["drac"],
-                        "drac_roles": D_match["drac_roles"],
-                        "drac_members": D_match["drac_members"],
-=======
         # if mila ldap user status = "unknown", which means the user does NOT exist in the Mila LDAP but was created as a dummy placeholder,
         # then UPSERT the document in the database if necessary
         # otherwise, juste update it
@@ -161,8 +145,11 @@
                         # the fields in the database that are already present for that user.
                         "$set": {
                             "mila_ldap": D_match["mila_ldap"],
-                            "cc_roles": D_match["cc_roles"],
-                            "cc_members": D_match["cc_members"],
+                            "name": D_match["name"],
+                            "mila": D_match["mila"],
+                            "drac": D_match["drac"],
+                            "drac_roles": D_match["drac_roles"],
+                            "drac_members": D_match["drac_members"],
                         },
                     },
                     upsert=True,
@@ -174,12 +161,15 @@
                     {"mila_ldap.mila_email_username": mila_email_username},
                     {
                         # We don't modify the "mila_ldap" field,
-                        # only add the "cc_roles" and "cc_members" fields.
+                        # only add the "drac_roles" and "drac_members" fields.
                         "$set": {
-                            "cc_roles": D_match["cc_roles"],
-                            "cc_members": D_match["cc_members"],
+                            "name": D_match["name"],
+                            "mila": D_match["mila"],
+                            "drac": D_match["drac"],
+                            "drac_roles": D_match["drac_roles"],
+                            "drac_members": D_match["drac_members"],
                         },
->>>>>>> 56f2d262
+
                     },
                     # Don't add that entry if it doesn't exist.
                     # That would create some dangling entry that doesn't have a "mila_ldap" field.

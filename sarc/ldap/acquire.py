--- conflicted
+++ resolved
@@ -26,18 +26,8 @@
 
     # Sync LDAP and mongodb
     sarc.ldap.read_mila_ldap.run(
-<<<<<<< HEAD
         ldap=cfg.ldap,
         mongodb_collection=user_collection,
-=======
-        local_private_key_file=cfg.ldap.local_private_key_file,
-        local_certificate_file=cfg.ldap.local_certificate_file,
-        ldap_service_uri=cfg.ldap.ldap_service_uri,
-        # write results in database
-        mongodb_database_instance=cfg.mongo.database_instance,
-        mongodb_collection=cfg.ldap.mongo_collection_name,
-        #        output_json_file="secrets/account_matching/mila_users.json"
->>>>>>> 56f2d262
     )
 
     # It becomes really hard to test this with script when

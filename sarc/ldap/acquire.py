"""
This script is basically a wrapper around the "read_mila_ldap.py" script.
Instead of taking arguments from the command line, it takes them from
the SARC configuration file.

This is possible because the "read_mila_ldap.py" script has a `run` function
that takes the arguments as parameters, so the argparse step comes earlier.

As a result of running this script, the values in the collection
referenced by "cfg.ldap.mongo_collection_name" will be updated.
"""

import json

import pandas as pd

import sarc.account_matching.make_matches
import sarc.ldap.mymila
from sarc.config import config
from sarc.ldap.read_mila_ldap import fetch_ldap
<<<<<<< HEAD
from sarc.ldap.revision import (
    END_DATE_KEY,
    START_DATE_KEY,
    commit_matches_to_database,
    user_history_backfill,
)
=======
from sarc.ldap.revision import commit_matches_to_database
>>>>>>> 07a6b7fc


def run(prompt=False):
    """If prompt is True, script will prompt for manual matching."""

    cfg = config()
    user_collection = cfg.mongo.database_instance[cfg.ldap.mongo_collection_name]

    LD_users = fetch_ldap(ldap=cfg.ldap)

    mymila_data = sarc.ldap.mymila.query_mymila(cfg.mymila)

    if not mymila_data.empty:
        df_users = pd.DataFrame(LD_users)
        mymila_data = mymila_data.rename(columns={"MILA Email": "mila_email_username"})

        df = pd.merge(df_users, mymila_data, on="mila_email_username", how="outer")

        # NOTE: Select columns that should be used from MyMila.
        LD_users = df[
            [
                "mila_email_username",
                "mila_cluster_username",
                "mila_cluster_uid",
                "mila_cluster_gid",
                "display_name",
                "supervisor",
                "co_supervisor",
                "status",
                START_DATE_KEY,
                END_DATE_KEY,
            ]
        ].to_dict("records")

    #
    LD_users, history_ops = user_history_backfill(LD_users, backfill=False)

    # Match DRAC/CC to mila accounts
    DLD_data = sarc.account_matching.make_matches.load_data_from_files(
        {
            "mila_ldap": LD_users,  # pass through
            "drac_roles": cfg.account_matching.drac_roles_csv_path,
            "drac_members": cfg.account_matching.drac_members_csv_path,
        }
    )

    # hint : To debug or manually adjust `perform_matching` to handle new edge cases
    #        that arrive each semester, you can inspect the contents of the temporary file
    #        to see what you're working with, or you can just inspect `DLD_data`
    #        by saving it somewhere.

    with open(
        cfg.account_matching.make_matches_config, "r", encoding="utf-8"
    ) as json_file:
        make_matches_config = json.load(json_file)

    (
        DD_persons_matched,
        new_manual_matches,
    ) = sarc.account_matching.make_matches.perform_matching(
        DLD_data=DLD_data,
        mila_emails_to_ignore=make_matches_config["L_phantom_mila_emails_to_ignore"],
        override_matches_mila_to_cc=make_matches_config[
            "D_override_matches_mila_to_cc_account_username"
        ],
        name_distance_delta_threshold=0,
        verbose=False,
        prompt=prompt,
    )

    # from pprint import pprint
    # pprint(DD_persons_matched)

    # `DD_persons_matched` is indexed by mila_email_username values,
    # and each entry is a dict with 3 keys:
    #     {
    #       "mila_ldap": {
    #           "mila_email_username": "john.appleseed@mila.quebec",
    #           ...
    #       },
    #       "drac_roles": {...} or None,
    #       "drac_members": {...} or None
    #     }

    for _, user in DD_persons_matched.items():
        fill_computed_fields(user)

<<<<<<< HEAD
    if history_ops:
        user_collection.bulk_write(history_ops)

=======
>>>>>>> 07a6b7fc
    # These associations can now be propagated to the database.
    commit_matches_to_database(
        user_collection,
        DD_persons_matched,
    )

    # If new manual matches are available, save them.
    if new_manual_matches:
        make_matches_config["D_override_matches_mila_to_cc_account_username"].update(
            new_manual_matches
        )
        with open(
            cfg.account_matching.make_matches_config, "w", encoding="utf-8"
        ) as json_file:
            json.dump(make_matches_config, json_file, indent=4)


def fill_computed_fields(data: dict):
    mila_ldap = data.get("mila_ldap", {}) or {}
    drac_members = data.get("drac_members", {}) or {}
    drac_roles = data.get("drac_roles", {}) or {}

    if "name" not in data:
        data["name"] = mila_ldap.get("display_name", "???")

    if "mila" not in data:
        data["mila"] = {
            "username": mila_ldap.get("mila_cluster_username", "???"),
            "email": mila_ldap.get("mila_email_username", "???"),
            "active": mila_ldap.get("status", None) == "enabled",
        }

    if "drac" not in data:
        if drac_members:
            data["drac"] = {
                "username": drac_members.get("username", "???"),
                "email": drac_members.get("email", "???"),
                "active": drac_members.get("activation_status", None) == "activated",
            }
        elif drac_roles:
            data["drac"] = {
                "username": drac_roles.get("username", "???"),
                "email": drac_roles.get("email", "???"),
                "active": drac_roles.get("status", None) == "Activated",
            }
        else:
            data["drac"] = None

    return data


if __name__ == "__main__":
    run()<|MERGE_RESOLUTION|>--- conflicted
+++ resolved
@@ -18,17 +18,12 @@
 import sarc.ldap.mymila
 from sarc.config import config
 from sarc.ldap.read_mila_ldap import fetch_ldap
-<<<<<<< HEAD
 from sarc.ldap.revision import (
     END_DATE_KEY,
     START_DATE_KEY,
     commit_matches_to_database,
     user_history_backfill,
 )
-=======
-from sarc.ldap.revision import commit_matches_to_database
->>>>>>> 07a6b7fc
-
 
 def run(prompt=False):
     """If prompt is True, script will prompt for manual matching."""
@@ -115,12 +110,9 @@
     for _, user in DD_persons_matched.items():
         fill_computed_fields(user)
 
-<<<<<<< HEAD
     if history_ops:
         user_collection.bulk_write(history_ops)
 
-=======
->>>>>>> 07a6b7fc
     # These associations can now be propagated to the database.
     commit_matches_to_database(
         user_collection,

"""
This script is basically a wrapper around the "read_mila_ldap.py" script.
Instead of taking arguments from the command line, it takes them from
the SARC configuration file.

This is possible because the "read_mila_ldap.py" script has a `run` function
that takes the arguments as parameters, so the argparse step comes earlier.

As a result of running this script, the values in the collection
referenced by "cfg.ldap.mongo_collection_name" will be updated.
"""

import json
import logging

import sarc.account_matching.make_matches
import sarc.ldap.mymila
from sarc.config import config
from sarc.ldap.mymila import fetch_mymila
from sarc.ldap.read_mila_ldap import fetch_ldap, load_ldap_exceptions
from sarc.ldap.revision import commit_matches_to_database
from sarc.traces import using_trace


def run(prompt=False):
    """If prompt is True, script will prompt for manual matching."""

    cfg = config()
    user_collection = cfg.mongo.database_instance[cfg.ldap.mongo_collection_name]

    LD_users = fetch_ldap(ldap=cfg.ldap)

    LD_users = fetch_mymila(cfg, LD_users)

    # For each supervisor or co-supervisor, look for a mila_email_username
    # matching the display name. If None has been found, the previous value remains
    for supervisor_key in ["supervisor", "co_supervisor"]:
        for user in LD_users:
            if (
                supervisor_key in user
                and user[supervisor_key] is not None
                and not "@mila.quebec" in user[supervisor_key].lower()
            ):
                for potential_supervisor in LD_users:
                    if potential_supervisor["display_name"] == user[supervisor_key]:
                        user[supervisor_key] = potential_supervisor[
                            "mila_email_username"
                        ]
                        # Found a mila_email_username matching the display name.
                        # Then we should break here, assuming display name should not match any other supervisor.
                        # If a display name could match many different "potential_supervisor"s, then
                        # we need a strategy to choose the right supervisor in such case, didn't we?
                        break
                else:
                    # No match, logging.
                    logging.warning(
                        f"No mila_email_username found for {supervisor_key} {user[supervisor_key]}."
                    )

    # Match DRAC/CC to mila accounts
<<<<<<< HEAD
    DLD_data = sarc.account_matching.make_matches.load_data_from_files(
        {
            "mila_ldap": LD_users,  # pass through
            "drac_roles": cfg.account_matching.drac_roles_csv_path,
            "drac_members": cfg.account_matching.drac_members_csv_path,
        }
    )

    # hint : To debug or manually adjust `perform_matching` to handle new edge cases
    #        that arrive each semester, you can inspect the contents of the temporary file
    #        to see what you're working with, or you can just inspect `DLD_data`
    #        by saving it somewhere.

    with open(
        cfg.account_matching.make_matches_config, "r", encoding="utf-8"
    ) as json_file:
        make_matches_config = json.load(json_file)

    (
        DD_persons_matched,
        new_manual_matches,
    ) = sarc.account_matching.make_matches.perform_matching(
        DLD_data=DLD_data,
        mila_emails_to_ignore=make_matches_config["L_phantom_mila_emails_to_ignore"],
        override_matches_mila_to_cc=make_matches_config[
            "D_override_matches_mila_to_cc_account_username"
        ],
        name_distance_delta_threshold=0,
        verbose=False,
        prompt=prompt,
    )

    # from pprint import pprint
    # pprint(DD_persons_matched)

    # `DD_persons_matched` is indexed by mila_email_username values,
    # and each entry is a dict with 3 keys:
    #     {
    #       "mila_ldap": {
    #           "mila_email_username": "john.appleseed@mila.quebec",
    #           ...
    #       },
    #       "drac_roles": {...} or None,
    #       "drac_members": {...} or None
    #     }

    exceptions = load_ldap_exceptions(cfg.ldap)

    for _, user in DD_persons_matched.items():
        if user["mila_ldap"]["mila_email_username"] in exceptions["delegations"]:
            user["teacher_delegations"] = exceptions["delegations"][
                user["mila_ldap"]["mila_email_username"]
            ]
        fill_computed_fields(user)

    # These associations can now be propagated to the database.
    commit_matches_to_database(
        user_collection,
        DD_persons_matched,
    )

    # If new manual matches are available, save them.
    if new_manual_matches:
        make_matches_config["D_override_matches_mila_to_cc_account_username"].update(
            new_manual_matches
=======
    # Trace matching.
    # Do not set expected exceptions, so that any exception will be re-raised by tracing.
    with using_trace(
        "sarc.ldap.acquire", "match_drac_to_mila_accounts", exception_types=()
    ) as span:
        span.add_event("Loading mila_ldap, drac_roles and drac_members from files ...")
        DLD_data = sarc.account_matching.make_matches.load_data_from_files(
            {
                "mila_ldap": LD_users,  # pass through
                "drac_roles": cfg.account_matching.drac_roles_csv_path,
                "drac_members": cfg.account_matching.drac_members_csv_path,
            }
>>>>>>> 44eabe92
        )

        # hint : To debug or manually adjust `perform_matching` to handle new edge cases
        #        that arrive each semester, you can inspect the contents of the temporary file
        #        to see what you're working with, or you can just inspect `DLD_data`
        #        by saving it somewhere.

        span.add_event("Loading matching config from file ...")
        with open(
            cfg.account_matching.make_matches_config, "r", encoding="utf-8"
        ) as json_file:
            make_matches_config = json.load(json_file)

        span.add_event("Matching DRAC/CC to mila accounts ...")
        (
            DD_persons_matched,
            new_manual_matches,
        ) = sarc.account_matching.make_matches.perform_matching(
            DLD_data=DLD_data,
            mila_emails_to_ignore=make_matches_config[
                "L_phantom_mila_emails_to_ignore"
            ],
            override_matches_mila_to_cc=make_matches_config[
                "D_override_matches_mila_to_cc_account_username"
            ],
            name_distance_delta_threshold=0,
            verbose=False,
            prompt=prompt,
        )

        # `DD_persons_matched` is indexed by mila_email_username values,
        # and each entry is a dict with 3 keys:
        #     {
        #       "mila_ldap": {
        #           "mila_email_username": "john.appleseed@mila.quebec",
        #           ...
        #       },
        #       "drac_roles": {...} or None,
        #       "drac_members": {...} or None
        #     }

        for _, user in DD_persons_matched.items():
            fill_computed_fields(user)

        # These associations can now be propagated to the database.
        span.add_event("Committing matches to database ...")
        commit_matches_to_database(
            user_collection,
            DD_persons_matched,
        )

        # If new manual matches are available, save them.
        if new_manual_matches:
            span.add_event(f"Saving {len(new_manual_matches)} manual matches ...")
            logging.info(f"Saving {len(new_manual_matches)} manual matches ...")
            make_matches_config[
                "D_override_matches_mila_to_cc_account_username"
            ].update(new_manual_matches)
            with open(
                cfg.account_matching.make_matches_config, "w", encoding="utf-8"
            ) as json_file:
                json.dump(make_matches_config, json_file, indent=4)


def fill_computed_fields(data: dict):
    mila_ldap = data.get("mila_ldap", {}) or {}
    drac_members = data.get("drac_members", {}) or {}
    drac_roles = data.get("drac_roles", {}) or {}

    if "name" not in data:
        data["name"] = mila_ldap.get("display_name", "???")

    if "mila" not in data:
        data["mila"] = {
            "username": mila_ldap.get("mila_cluster_username", "???"),
            "email": mila_ldap.get("mila_email_username", "???"),
            "active": mila_ldap.get("status", None) == "enabled",
        }

    if "drac" not in data:
        if drac_members:
            data["drac"] = {
                "username": drac_members.get("username", "???"),
                "email": drac_members.get("email", "???"),
                "active": drac_members.get("activation_status", None) == "activated",
            }
        elif drac_roles:
            data["drac"] = {
                "username": drac_roles.get("username", "???"),
                "email": drac_roles.get("email", "???"),
                "active": drac_roles.get("status", None) == "Activated",
            }
        else:
            data["drac"] = None

    return data


if __name__ == "__main__":
    run()<|MERGE_RESOLUTION|>--- conflicted
+++ resolved
@@ -58,73 +58,6 @@
                     )
 
     # Match DRAC/CC to mila accounts
-<<<<<<< HEAD
-    DLD_data = sarc.account_matching.make_matches.load_data_from_files(
-        {
-            "mila_ldap": LD_users,  # pass through
-            "drac_roles": cfg.account_matching.drac_roles_csv_path,
-            "drac_members": cfg.account_matching.drac_members_csv_path,
-        }
-    )
-
-    # hint : To debug or manually adjust `perform_matching` to handle new edge cases
-    #        that arrive each semester, you can inspect the contents of the temporary file
-    #        to see what you're working with, or you can just inspect `DLD_data`
-    #        by saving it somewhere.
-
-    with open(
-        cfg.account_matching.make_matches_config, "r", encoding="utf-8"
-    ) as json_file:
-        make_matches_config = json.load(json_file)
-
-    (
-        DD_persons_matched,
-        new_manual_matches,
-    ) = sarc.account_matching.make_matches.perform_matching(
-        DLD_data=DLD_data,
-        mila_emails_to_ignore=make_matches_config["L_phantom_mila_emails_to_ignore"],
-        override_matches_mila_to_cc=make_matches_config[
-            "D_override_matches_mila_to_cc_account_username"
-        ],
-        name_distance_delta_threshold=0,
-        verbose=False,
-        prompt=prompt,
-    )
-
-    # from pprint import pprint
-    # pprint(DD_persons_matched)
-
-    # `DD_persons_matched` is indexed by mila_email_username values,
-    # and each entry is a dict with 3 keys:
-    #     {
-    #       "mila_ldap": {
-    #           "mila_email_username": "john.appleseed@mila.quebec",
-    #           ...
-    #       },
-    #       "drac_roles": {...} or None,
-    #       "drac_members": {...} or None
-    #     }
-
-    exceptions = load_ldap_exceptions(cfg.ldap)
-
-    for _, user in DD_persons_matched.items():
-        if user["mila_ldap"]["mila_email_username"] in exceptions["delegations"]:
-            user["teacher_delegations"] = exceptions["delegations"][
-                user["mila_ldap"]["mila_email_username"]
-            ]
-        fill_computed_fields(user)
-
-    # These associations can now be propagated to the database.
-    commit_matches_to_database(
-        user_collection,
-        DD_persons_matched,
-    )
-
-    # If new manual matches are available, save them.
-    if new_manual_matches:
-        make_matches_config["D_override_matches_mila_to_cc_account_username"].update(
-            new_manual_matches
-=======
     # Trace matching.
     # Do not set expected exceptions, so that any exception will be re-raised by tracing.
     with using_trace(
@@ -137,7 +70,6 @@
                 "drac_roles": cfg.account_matching.drac_roles_csv_path,
                 "drac_members": cfg.account_matching.drac_members_csv_path,
             }
->>>>>>> 44eabe92
         )
 
         # hint : To debug or manually adjust `perform_matching` to handle new edge cases
@@ -179,7 +111,15 @@
         #       "drac_members": {...} or None
         #     }
 
+
+        # Load exceptions
+        exceptions = load_ldap_exceptions(cfg.ldap)
+
         for _, user in DD_persons_matched.items():
+            if user["mila_ldap"]["mila_email_username"] in exceptions["delegations"]:
+                user["teacher_delegations"] = exceptions["delegations"][
+                    user["mila_ldap"]["mila_email_username"]
+                ]    
             fill_computed_fields(user)
 
         # These associations can now be propagated to the database.

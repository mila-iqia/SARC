from __future__ import annotations

from datetime import date, datetime
from typing import Annotated, Any, Optional, Union, cast

import pandas as pd
from pydantic import BeforeValidator, ByteSize, field_serializer
from pydantic_mongo import AbstractRepository, PydanticObjectId

<<<<<<< HEAD
from sarc.traces import trace_decorator
from sarc.config import BaseModel, config, validate_date
=======
from sarc.config import config
from sarc.model import BaseModel
from sarc.utils import flatten


def validate_date(value: Union[str, date, datetime]) -> date:
    if isinstance(value, str):
        if "T" in value:
            return datetime.strptime(value, "%Y-%m-%dT%H:%M:%S").date()

        return datetime.strptime(value, "%Y-%m-%d").date()

    if isinstance(value, datetime):
        return value.date()

    return value
>>>>>>> 83829bf6


class AllocationCompute(BaseModel):
    gpu_year: Optional[int] = 0
    cpu_year: Optional[int] = 0
    rgu_year: Optional[int] = 0
    vcpu_year: Optional[int] = 0
    vgpu_year: Optional[int] = 0


class AllocationStorage(BaseModel):
    project_size: Optional[ByteSize] = cast(ByteSize, 0)
    project_inodes: Optional[float] = 0
    nearline: Optional[ByteSize] = cast(ByteSize, 0)
    dCache: Optional[ByteSize] = cast(ByteSize, 0)
    object: Optional[ByteSize] = cast(ByteSize, 0)
    cloud_volume: Optional[ByteSize] = cast(ByteSize, 0)
    cloud_shared: Optional[ByteSize] = cast(ByteSize, 0)


class AllocationRessources(BaseModel):
    compute: AllocationCompute
    storage: AllocationStorage


def _convert_date_to_iso(date_value: date) -> datetime:
    return datetime(date_value.year, date_value.month, date_value.day)


class Allocation(BaseModel):
    # Database ID
    id: PydanticObjectId | None = None

    cluster_name: str
    resource_name: str
    group_name: str
    timestamp: datetime
    start: Annotated[date, BeforeValidator(validate_date)]
    end: Annotated[date, BeforeValidator(validate_date)]
    resources: AllocationRessources

    # pylint: disable=unused-argument
    @field_serializer("start", "end")
    def save_as_datetime(self, value: date) -> datetime:
        return datetime(year=value.year, month=value.month, day=value.day)


class AllocationsRepository(AbstractRepository[Allocation]):
    class Meta:
        collection_name = "allocations"

    @trace_decorator()
    def add(self, allocation: Allocation):
        document = self.to_document(allocation)
        query_attrs = ["cluster_name", "resource_name", "group_name", "start", "end"]
        query = {key: document[key] for key in query_attrs}
        self.get_collection().update_one(query, {"$set": document}, upsert=True)


def get_allocations_collection():
    db = config().mongo.database_instance

    return AllocationsRepository(database=db)


def get_allocations(
    cluster_name: str | list[str],
    start: None | date = None,
    end: None | date = None,
) -> list[Allocation]:
    collection = get_allocations_collection()

    query: dict[str, Any] = {}
    if isinstance(cluster_name, str):
        query["cluster_name"] = cluster_name
    else:
        query["cluster_name"] = {"$in": cluster_name}

    if start is not None:
        query["start"] = {"$gte": _convert_date_to_iso(start)}

    if end is not None:
        query["end"] = {"$lte": _convert_date_to_iso(end)}

    return list(collection.find_by(query, sort=[("start", 1)]))


def increment(a: int | None, b: int | None) -> int:
    if a is None:
        return b or 0

    if b is None:
        return a

    return a + b


def get_allocation_summaries(
    cluster_name: str | list[str],
    start: None | date = None,
    end: None | date = None,
) -> pd.DataFrame:
    allocations = get_allocations(cluster_name, start=start, end=end)

    def allocation_key(allocation: Allocation) -> tuple[str, date, date]:
        return (allocation.cluster_name, allocation.start, allocation.end)

    summaries: dict[tuple[str, date, date], Allocation] = {}
    for allocation in allocations:
        key = allocation_key(allocation)
        if key in summaries:
            for field in ["cpu_year", "gpu_year", "rgu_year", "vcpu_year", "vgpu_year"]:
                setattr(
                    summaries[key].resources.compute,
                    field,
                    increment(
                        getattr(summaries[key].resources.compute, field),
                        getattr(allocation.resources.compute, field),
                    ),
                )

            for field in [
                "project_size",
                "project_inodes",
                "nearline",
                "dCache",
                "object",
                "cloud_volume",
                "cloud_shared",
            ]:
                setattr(
                    summaries[key].resources.storage,
                    field,
                    increment(
                        getattr(summaries[key].resources.storage, field),
                        getattr(allocation.resources.storage, field),
                    ),
                )
        else:
            summaries[key] = allocation

    summaries_l = list(summaries.values())

    return pd.DataFrame(
        [
            flatten(
                summary.model_dump(
                    exclude={
                        "id",
                        "resource_name",
                    }
                )
            )
            for summary in summaries_l
        ]
    )<|MERGE_RESOLUTION|>--- conflicted
+++ resolved
@@ -7,10 +7,7 @@
 from pydantic import BeforeValidator, ByteSize, field_serializer
 from pydantic_mongo import AbstractRepository, PydanticObjectId
 
-<<<<<<< HEAD
 from sarc.traces import trace_decorator
-from sarc.config import BaseModel, config, validate_date
-=======
 from sarc.config import config
 from sarc.model import BaseModel
 from sarc.utils import flatten
@@ -27,7 +24,6 @@
         return value.date()
 
     return value
->>>>>>> 83829bf6
 
 
 class AllocationCompute(BaseModel):

from dataclasses import dataclass

from simple_parsing import subparsers

<<<<<<< HEAD
from .diskusage import FetchDiskUsage
=======
from .slurmconfig import FetchSlurmConfig
>>>>>>> 4207d4f6
from .users import FetchUsers


@dataclass
class Fetch:
<<<<<<< HEAD
    command: FetchUsers | FetchDiskUsage = subparsers(
        {
            "users": FetchUsers,
            "diskusage": FetchDiskUsage,
=======
    command: FetchUsers | FetchSlurmConfig = subparsers(
        {
            "users": FetchUsers,
            "slurmconfig": FetchSlurmConfig,
>>>>>>> 4207d4f6
        }
    )

    def execute(self) -> int:
        return self.command.execute()<|MERGE_RESOLUTION|>--- conflicted
+++ resolved
@@ -2,27 +2,18 @@
 
 from simple_parsing import subparsers
 
-<<<<<<< HEAD
 from .diskusage import FetchDiskUsage
-=======
 from .slurmconfig import FetchSlurmConfig
->>>>>>> 4207d4f6
 from .users import FetchUsers
 
 
 @dataclass
 class Fetch:
-<<<<<<< HEAD
     command: FetchUsers | FetchDiskUsage = subparsers(
         {
             "users": FetchUsers,
             "diskusage": FetchDiskUsage,
-=======
-    command: FetchUsers | FetchSlurmConfig = subparsers(
-        {
-            "users": FetchUsers,
             "slurmconfig": FetchSlurmConfig,
->>>>>>> 4207d4f6
         }
     )
 

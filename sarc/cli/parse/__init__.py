--- conflicted
+++ resolved
@@ -2,29 +2,23 @@
 
 from simple_parsing import subparsers
 
-<<<<<<< HEAD
 from .allocations import ParseAllocations
-=======
 from .diskusage import ParseDiskUsage
->>>>>>> 5c16e315
 from .slurmconfig import ParseSlurmConfig
 from .users import ParseUsers
 
 
 @dataclass
 class Parse:
-<<<<<<< HEAD
-    command: ParseAllocations | ParseUsers | ParseSlurmConfig = subparsers(
-=======
-    # See https://github.com/python/mypy/issues/20140 for a description of the mypy bug
-    command: ParseUsers | ParseDiskUsage | ParseSlurmConfig = subparsers(  # type: ignore [type-var]
->>>>>>> 5c16e315
-        {
-            "users": ParseUsers,
-            "diskusage": ParseDiskUsage,
-            "slurmconfig": ParseSlurmConfig,
-            "allocations": ParseAllocations,
-        }
+    command: ParseUsers | ParseDiskUsage | ParseSlurmConfig | ParseAllocations = (
+        subparsers(
+            {
+                "users": ParseUsers,
+                "diskusage": ParseDiskUsage,
+                "slurmconfig": ParseSlurmConfig,
+                "allocations": ParseAllocations,
+            }
+        )
     )
 
     def execute(self) -> int:

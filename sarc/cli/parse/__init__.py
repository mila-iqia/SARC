--- conflicted
+++ resolved
@@ -2,28 +2,19 @@
 
 from simple_parsing import subparsers
 
-<<<<<<< HEAD
 from .diskusage import ParseDiskUsage
-=======
 from .slurmconfig import ParseSlurmConfig
->>>>>>> 4207d4f6
 from .users import ParseUsers
 
 
 @dataclass
 class Parse:
-<<<<<<< HEAD
     # See https://github.com/python/mypy/issues/20140 for a description of the mypy bug
     command: ParseUsers | ParseDiskUsage = subparsers(  # type: ignore [type-var]
         {
             "users": ParseUsers,
             "diskusage": ParseDiskUsage,
-=======
-    command: ParseUsers | ParseSlurmConfig = subparsers(
-        {
-            "users": ParseUsers,
             "slurmconfig": ParseSlurmConfig,
->>>>>>> 4207d4f6
         }
     )
 

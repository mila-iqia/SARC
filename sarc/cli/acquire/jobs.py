--- conflicted
+++ resolved
@@ -55,11 +55,7 @@
     db_collection = db.clusters
     cluster = db_collection.find_one({"cluster_name": cluster_name})
     if cluster is None:
-<<<<<<< HEAD
         raise ClusterNotFound(f"Cluster {cluster_name} not found in database")
-=======
-        raise Exception(f"Cluster {cluster_name} not found in database")
->>>>>>> 83b596e9
     start_date = cluster["start_date"]
     print(f"start_date={start_date}")
     end_date = cluster["end_date"]
@@ -111,10 +107,6 @@
                     )
                     if is_auto:
                         _dates_set_last_date(cluster_name, date)
-<<<<<<< HEAD
-
-=======
->>>>>>> 83b596e9
                 # pylint: disable=broad-exception-caught
                 except Exception as e:
                     print(f"Failed to acquire data for {cluster_name} on {date}: {e}")

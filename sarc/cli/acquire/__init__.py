from dataclasses import dataclass
from typing import Union

from simple_parsing import subparsers

from sarc.cli.acquire.jobs import AcquireJobs
from sarc.cli.acquire.prometheus import AcquirePrometheus


@dataclass
class Acquire:
<<<<<<< HEAD
    command: Union[AcquireJobs, AcquireStorages] = subparsers(
=======
    command: Union[AcquireAllocations, AcquireJobs, AcquirePrometheus] = subparsers(
>>>>>>> 5c16e315
        {
            "jobs": AcquireJobs,
            "prometheus": AcquirePrometheus,
        }
    )

    def execute(self) -> int:
        return self.command.execute()<|MERGE_RESOLUTION|>--- conflicted
+++ resolved
@@ -9,11 +9,7 @@
 
 @dataclass
 class Acquire:
-<<<<<<< HEAD
-    command: Union[AcquireJobs, AcquireStorages] = subparsers(
-=======
-    command: Union[AcquireAllocations, AcquireJobs, AcquirePrometheus] = subparsers(
->>>>>>> 5c16e315
+    command: Union[AcquireJobs, AcquirePrometheus] = subparsers(
         {
             "jobs": AcquireJobs,
             "prometheus": AcquirePrometheus,

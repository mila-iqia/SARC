--- conflicted
+++ resolved
@@ -6,11 +6,8 @@
 from sarc.cli.acquire.allocations import AcquireAllocations
 from sarc.cli.acquire.jobs import AcquireJobs
 from sarc.cli.acquire.prometheus import AcquirePrometheus
-<<<<<<< HEAD
 from sarc.cli.acquire.slurmconfig import AcquireSlurmConfig
-=======
 from sarc.cli.acquire.storages import AcquireStorages
->>>>>>> 4207d4f6
 
 
 @dataclass
@@ -21,11 +18,8 @@
         {
             "allocations": AcquireAllocations,
             "jobs": AcquireJobs,
-<<<<<<< HEAD
             "slurmconfig": AcquireSlurmConfig,
-=======
             "storages": AcquireStorages,
->>>>>>> 4207d4f6
             "prometheus": AcquirePrometheus,
         }
     )

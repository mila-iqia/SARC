--- conflicted
+++ resolved
@@ -2,27 +2,13 @@
 from typing import Union
 
 from simple_parsing import subparsers
-
-<<<<<<< HEAD
-from sarc.cli.acquire.allocations import AcquireAllocations
-=======
-from sarc.cli.acquire.jobs import AcquireJobs
->>>>>>> 76562f0b
 from sarc.cli.acquire.prometheus import AcquirePrometheus
 
 
 @dataclass
 class Acquire:
-<<<<<<< HEAD
-    command: Union[AcquireAllocations, AcquireStorages] = subparsers(
+    command: AcquirePrometheus = subparsers(  # type: ignore[type-var]
         {
-            "allocations": AcquireAllocations,
-            "storages": AcquireStorages,
-=======
-    command: Union[AcquireJobs, AcquirePrometheus] = subparsers(  # type: ignore[type-var]
-        {
-            "jobs": AcquireJobs,
->>>>>>> 76562f0b
             "prometheus": AcquirePrometheus,
         }
     )

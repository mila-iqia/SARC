from __future__ import annotations

import logging
import csv
import logging
from dataclasses import dataclass
from datetime import datetime
from pathlib import Path
from typing import cast

from pydantic import ByteSize

from sarc.traces import trace_decorator

from sarc.allocations.allocations import (
    Allocation,
    AllocationCompute,
    AllocationRessources,
    AllocationStorage,
    get_allocations_collection,
)

logger = logging.getLogger(__name__)


@trace_decorator()
def convert_csv_row_to_allocation(
    cluster_name: str,
    resource_name: str,
    group_name: str,
    start: datetime,
    end: datetime,
    cpu_year: None | int = None,
    gpu_year: None | int = None,
    rgu_year: None | int = None,
    vcpu_year: None | int = None,
    vgpu_year: None | int = None,
    project_size: None | str = None,
    project_inodes: None | str = None,
    nearline_size: None | str = None,
) -> Allocation:
    return Allocation(
        cluster_name=cluster_name,
        resource_name=resource_name,
        group_name=group_name,
        timestamp=datetime.now(),
        start=start,
        end=end,
        resources=AllocationRessources(
            compute=AllocationCompute(
                gpu_year=gpu_year,
                rgu_year=rgu_year,
                cpu_year=cpu_year,
                vcpu_year=vcpu_year,
                vgpu_year=vgpu_year,
            ),
            storage=AllocationStorage(
                project_size=cast(ByteSize, project_size),
                project_inodes=cast(ByteSize, project_inodes),
                nearline=cast(ByteSize, nearline_size),
                dCache=None,
                object=None,
                cloud_volume=None,
                cloud_shared=None,
            ),
        ),
    )


@dataclass
class AcquireAllocations:
    file: Path
    # Do not actually insert the data into the database
    dry: bool

    def execute(self) -> int:
        collection = get_allocations_collection()

        with open(self.file, "r", encoding="utf-8") as f:
            reader = csv.DictReader(
                f, skipinitialspace=True, restkey="garbage", restval=""
            )
            for row in reader:
                row.pop("garbage", None)

                for key in list(row.keys()):
                    if row[key].strip(" ") == "":
                        row.pop(key)

                try:
<<<<<<< HEAD
                    allocation = convert_csv_row_to_allocation(**row)
                except Exception as e:  # pylint: disable=broad-exception-caught
                    logger.warning(f"Skipping row: {row}")
=======
                    allocation = convert_csv_row_to_allocation(**row)  # type: ignore[arg-type]
                except Exception as e:
                    logger.exception(f"Skipping row: {row}", exc_info=e)
>>>>>>> 83829bf6
                    continue

                logger.info(f"Adding allocation: {allocation}")
                if not self.dry:
                    collection.add(allocation)

        return 0<|MERGE_RESOLUTION|>--- conflicted
+++ resolved
@@ -2,7 +2,6 @@
 
 import logging
 import csv
-import logging
 from dataclasses import dataclass
 from datetime import datetime
 from pathlib import Path
@@ -88,15 +87,9 @@
                         row.pop(key)
 
                 try:
-<<<<<<< HEAD
-                    allocation = convert_csv_row_to_allocation(**row)
-                except Exception as e:  # pylint: disable=broad-exception-caught
-                    logger.warning(f"Skipping row: {row}")
-=======
                     allocation = convert_csv_row_to_allocation(**row)  # type: ignore[arg-type]
                 except Exception as e:
                     logger.exception(f"Skipping row: {row}", exc_info=e)
->>>>>>> 83829bf6
                     continue
 
                 logger.info(f"Adding allocation: {allocation}")

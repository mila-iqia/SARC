--- conflicted
+++ resolved
@@ -74,16 +74,13 @@
             "prometheus_url": "https://mila-thanos.calculquebec.ca",
             "prometheus_headers_file": "secrets/drac_prometheus/headers.json",
             "start_date": "2022-04-01",
-<<<<<<< HEAD
+            "rgu_start_date": "2023-11-28",
+            "gpu_to_rgu_billing": "secrets/gpu_to_rgu_billing_narval.json",
             "gpus_per_nodes": {
                 "__DEFAULTS__": {
                     "a100": "NVIDIA A100-SXM4-40GB"
                 }
             }
-=======
-            "rgu_start_date": "2023-11-28",
-            "gpu_to_rgu_billing": "secrets/gpu_to_rgu_billing_narval.json"
->>>>>>> 44eabe92
         },
         "beluga": {
             "host": "beluga.computecanada.ca",
@@ -96,16 +93,13 @@
             "prometheus_url": "https://mila-thanos.calculquebec.ca",
             "prometheus_headers_file": "secrets/drac_prometheus/headers.json",
             "start_date": "2022-04-01",
-<<<<<<< HEAD
+            "rgu_start_date": "2024-04-03",
+            "gpu_to_rgu_billing": "secrets/gpu_to_rgu_billing_beluga.json",
             "gpus_per_nodes": {
                 "__DEFAULTS__": {
                     "v100": "Tesla V100-SXM2-16GB"
                 }
             }
-=======
-            "rgu_start_date": "2024-04-03",
-            "gpu_to_rgu_billing": "secrets/gpu_to_rgu_billing_beluga.json"
->>>>>>> 44eabe92
         },
         "graham": {
             "host": "graham.computecanada.ca",
@@ -119,7 +113,8 @@
             "prometheus_headers_file": null,
             "start_date": "2022-04-01",
             "nodes_info_file": "secrets/nodes_graham.txt",
-<<<<<<< HEAD
+            "rgu_start_date": "2024-04-03",
+            "gpu_to_rgu_billing": "secrets/gpu_to_rgu_billing_graham.json",
             "gpus_per_nodes": {
                 "gra{{[828-987]}}": {
                     "p100": "NVIDIA P100-12G"
@@ -143,10 +138,6 @@
                     "a5000": "NVIDIA A5000-24G"
                 }
             }
-=======
-            "rgu_start_date": "2024-04-03",
-            "gpu_to_rgu_billing": "secrets/gpu_to_rgu_billing_graham.json"
->>>>>>> 44eabe92
         },
         "cedar": {
             "host": "cedar.computecanada.ca",
@@ -160,7 +151,8 @@
             "prometheus_headers_file": null,
             "start_date": "2022-04-01",
             "nodes_info_file": "secrets/nodes_cedar.txt",
-<<<<<<< HEAD
+            "rgu_start_date": "2024-04-03",
+            "gpu_to_rgu_billing": "secrets/gpu_to_rgu_billing_cedar.json",
             "gpus_per_nodes": {
                 "cdr{{[26-386]}}": {
                     "p100": "NVIDIA P100-12G"
@@ -181,10 +173,6 @@
                     "v100l": "NVIDIA V100-32G"
                 }
             }
-=======
-            "rgu_start_date": "2024-04-03",
-            "gpu_to_rgu_billing": "secrets/gpu_to_rgu_billing_cedar.json"
->>>>>>> 44eabe92
         }
     }
 }
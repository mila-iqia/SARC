[tool.poetry]
name = "sarc"
version = "0.1.0"
description = "Surveillance et analyse des ressources de calcul"
authors = ["Mila-IDT"]
readme = "README.md"
packages = [{include = 'sarc'}]

[tool.poetry.dependencies]
python = "^3.8"
fabric = "^3.0.0"
prometheus-api-client = "^0.5.2"
pydantic = "^1.10.4"
pydantic-mongo = "^1.0.1"
pymongo = "^4.3.3"
numpy = ">= 1.24.0"
ldap3 = "^2.9.1"
python-hostlist = "^1.23.0"
tqdm = "^4.64.1"

[tool.poetry.group.dev.dependencies]
black = ">= 22.12.0"
pylint = ">= 2.15.10"
isort = ">= 5.11.4"
mypy = ">= 0.991"
pytest = ">= 7.2.1"
pytest-cov = ">= 4.0.0"
pytest-regressions = ">= 2.4.2"
tox = ">= 4.4.5"
pytest-freezegun = ">= 0.4.2"

[build-system]
requires = ["poetry-core"]
build-backend = "poetry.core.masonry.api"

[tool.pylint]
<<<<<<< HEAD
ignore-paths = ["sarc/account_matching", "sarc/ldap", 'sarc/inode_storage_scanner']
=======
>>>>>>> 7224e027
disable = [
    "no-self-argument",  # Pydantic validators don't have one
    "too-few-public-methods",  # Triggered on Pydantic models
    "import-outside-toplevel",  # These imports are useful to reduce loading times
    "too-many-arguments",
    "too-many-locals",
    "missing-module-docstring",
    "missing-class-docstring",
    "missing-function-docstring",
    "invalid-name",
    "no-else-return",  # Bad rule IMO (- OB)
<<<<<<< HEAD
    "line-too-long"  # Black takes care of line length.
=======
>>>>>>> 7224e027
]
extension-pkg-whitelist = "pydantic"

[tool.isort]
profile = "black"<|MERGE_RESOLUTION|>--- conflicted
+++ resolved
@@ -34,10 +34,7 @@
 build-backend = "poetry.core.masonry.api"
 
 [tool.pylint]
-<<<<<<< HEAD
 ignore-paths = ["sarc/account_matching", "sarc/ldap", 'sarc/inode_storage_scanner']
-=======
->>>>>>> 7224e027
 disable = [
     "no-self-argument",  # Pydantic validators don't have one
     "too-few-public-methods",  # Triggered on Pydantic models
@@ -49,10 +46,7 @@
     "missing-function-docstring",
     "invalid-name",
     "no-else-return",  # Bad rule IMO (- OB)
-<<<<<<< HEAD
     "line-too-long"  # Black takes care of line length.
-=======
->>>>>>> 7224e027
 ]
 extension-pkg-whitelist = "pydantic"
 

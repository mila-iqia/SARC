from collections import namedtuple
from copy import deepcopy
from dataclasses import dataclass
from datetime import date, datetime

import pandas as pd
import pytest
from pymongo import InsertOne, UpdateOne
from sarc_mocks import dictset, fake_mymila_data, mymila_template

import sarc.ldap.mymila
from sarc.config import config
from sarc.ldap.backfill import _user_record_backfill


def userhistory(email, history):
    """Helper to build a record history for a given user"""
    base_user = dictset(
        mymila_template,
        {
            "Status": "Active",
            "Last Name": "last_name",
            "Preferred First Name": "first_name",
            "MILA Email": email,
            "Supervisor Principal": "whatever",
            "Co-Supervisor": "co_whatever",
        },
    )

    records = []
    prev_fields = None
    latest_record = base_user

    for start, fields in history:

        if prev_fields is not None:
            prev_fields["End Date with MILA"] = start
            latest_record = dictset(latest_record, prev_fields)
            records.append(latest_record)

        fields["Start Date with MILA"] = start
        prev_fields = fields

    if prev_fields is not None:
        prev_fields["End Date with MILA"] = None
        records.append(dictset(latest_record, prev_fields))

    return records


def user_with_history():
    return pd.DataFrame(
        userhistory(
            "user123",
            [
                (date(year=2000, month=1, day=1), {"Program of study": "Bac"}),
                (date(year=2003, month=1, day=1), {"Program of study": "Msc"}),
                (date(year=2005, month=1, day=1), {"Program of study": "Phd"}),
                (date(year=2008, month=1, day=1), {"Status": "Inactive"}),  # <= latests
            ],
        )
    )


class MockCollection:
    def __init__(self, data=None) -> None:
        self._id = 0

        if data is None:
            data = []

        for line in data:
            line["_id"] = self._id
            self._id += 1

        self.data = data
        self.writes = []

    def find(self, query=None):
        return deepcopy(self.data)

    def find_one(self, query):
        email = query["mila_ldap.mila_email_username"]

        for line in self.data:
            if email == line["mila_ldap"]["mila_email_username"]:
                return deepcopy(line)

        return None

    def bulk_write(self, operations):
        self.writes = operations
        return namedtuple("Result", ["bulk_api_result"])(len(operations))


def mymiladata(monkeypatch, data):
    def wrapper(*args):
        return data

    monkeypatch.setattr(sarc.ldap.mymila, "query_mymila", wrapper)


@dataclass
class FakeConfig:
    mymila = None


def test_no_backfill(monkeypatch):
    collection = MockCollection()
    mymiladata(monkeypatch, fake_mymila_data())

    updates, latest = _user_record_backfill(FakeConfig(), collection)

    assert len(latest) == 10
    assert updates == []


def test_backfill_simple_insert_history(monkeypatch):
    collection = MockCollection()
    mymiladata(monkeypatch, user_with_history())

    updates, latest = _user_record_backfill(FakeConfig(), collection)

    assert len(latest) == 1, "Should have a single user"
    assert (
        len(updates) == 3
    ), "Single user should have 3 previous records to be inserted"

    assert updates[0]._doc["record_start"] == datetime(2000, 1, 1)
    assert updates[0]._doc["record_end"] == updates[1]._doc["record_start"]
    assert updates[1]._doc["record_end"] == updates[2]._doc["record_start"]
    assert updates[2]._doc["record_end"] == datetime(2008, 1, 1)


Timestamp = lambda x: datetime.strptime(x, "%Y-%m-%d %H:%M:%S")


def mongo_db_expected_history():
    return [
        {
            "name": "first_namelast_name",
            "mila_ldap": {
                "mila_email_username": "user123",
                "display_name": "first_namelast_name",
                "supervisor": "whatever",
                "co_supervisor": "co_whatever",
                "status": "Active",
            },
            "record_start": Timestamp("2000-01-01 00:00:00"),
            "record_end": Timestamp("2003-01-01 00:00:00"),
        },
        {
            "name": "first_namelast_name",
            "mila_ldap": {
                "mila_email_username": "user123",
                "display_name": "first_namelast_name",
                "supervisor": "whatever",
                "co_supervisor": "co_whatever",
                "status": "Active",
            },
            "record_start": Timestamp("2003-01-01 00:00:00"),
            "record_end": Timestamp("2005-01-01 00:00:00"),
        },
        {
            "name": "first_namelast_name",
            "mila_ldap": {
                "mila_email_username": "user123",
                "display_name": "first_namelast_name",
                "supervisor": "whatever",
                "co_supervisor": "co_whatever",
                "status": "Active",
            },
            "record_start": Timestamp("2005-01-01 00:00:00"),
            "record_end": Timestamp("2008-01-01 00:00:00"),
        },
        {
            "name": "first_namelast_name",
            "mila_ldap": {
                "mila_email_username": "user123",
                "display_name": "first_namelast_name",
                "supervisor": "whatever",
                "co_supervisor": "co_whatever",
                "status": "Inactive",
            },
            "record_start": Timestamp("2008-01-01 00:00:00"),
            "record_end": None,
        },
    ]


def test_backfill_history_match(monkeypatch):
    collection = MockCollection(mongo_db_expected_history())
    mymiladata(monkeypatch, user_with_history())

    updates, latest = _user_record_backfill(FakeConfig(), collection)

    assert len(latest) == 1, "Should have a single user"
    assert updates == [], "Should not update anything"


def test_backfill_insert_missing_entries(monkeypatch, missing_idx=1):
    dbstate = mongo_db_expected_history()

    partial_history = dbstate[:missing_idx] + dbstate[missing_idx + 1 :]

    collection = MockCollection(partial_history)
    mymiladata(monkeypatch, user_with_history())

    updates, latest = _user_record_backfill(FakeConfig(), collection)

    assert len(latest) == 1, "Should have a single user"
    assert len(updates) == 1, "Should have one inserrt"

    missing_entry = dbstate[2]
    assert isinstance(updates[0], InsertOne)

    doc = updates[0]._doc

    record_end = doc.pop("record_end")
    record_start = doc.pop("record_start")

    def todate(x):
        return x.to_pydatetime()

    assert todate(record_end) == missing_entry.pop("record_end")
    assert todate(record_start) == missing_entry.pop("record_start")

    assert doc == missing_entry


def test_backfill_sync_history_diff(monkeypatch):
    """History match but the entries are different"""

    bad_mongo_history = mongo_db_expected_history()

    bad_entry = bad_mongo_history[1]
    bad_entry["mila_ldap"]["display_name"] = "Not my favorite name"

    collection = MockCollection(bad_mongo_history)
    mymiladata(monkeypatch, user_with_history())

    updates, latest = _user_record_backfill(FakeConfig(), collection)

    assert len(latest) == 1, "Should have a single user"
    assert len(updates) == 1, "Should have one update"
    assert (
<<<<<<< HEAD
        updates[0]._doc["mila_ldap"]["display_name"] == "first_namelast_name"
    ), "Should have the right display name"


def test_backfill_fail(monkeypatch):
    dbstate = mongo_db_expected_history()

    # remove one entry, and close the gap between the records
    partial_history = dbstate[:1] + dbstate[2:]
    partial_history[0]["record_end"] = partial_history[1]["record_start"]

    collection = MockCollection(partial_history)
    mymiladata(monkeypatch, user_with_history())

    with pytest.raises(AssertionError):
        _user_record_backfill(FakeConfig(), collection)
=======
        updates[0]._doc["mila_ldap"]["display_name"] == "first_name last_name"
    ), "Should have the right display name"
>>>>>>> 6aca70f9
<|MERGE_RESOLUTION|>--- conflicted
+++ resolved
@@ -244,8 +244,7 @@
     assert len(latest) == 1, "Should have a single user"
     assert len(updates) == 1, "Should have one update"
     assert (
-<<<<<<< HEAD
-        updates[0]._doc["mila_ldap"]["display_name"] == "first_namelast_name"
+        updates[0]._doc["mila_ldap"]["display_name"] == "first_name last_name"
     ), "Should have the right display name"
 
 
@@ -260,8 +259,4 @@
     mymiladata(monkeypatch, user_with_history())
 
     with pytest.raises(AssertionError):
-        _user_record_backfill(FakeConfig(), collection)
-=======
-        updates[0]._doc["mila_ldap"]["display_name"] == "first_name last_name"
-    ), "Should have the right display name"
->>>>>>> 6aca70f9
+        _user_record_backfill(FakeConfig(), collection)
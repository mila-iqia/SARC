--- conflicted
+++ resolved
@@ -61,29 +61,6 @@
     def next_submit_time(self):
         return timedelta(hours=len(self.jobs) * 6) + self._first_submit_time
 
-<<<<<<< HEAD
-    def create_job(self, **kwargs):
-        job = copy.deepcopy(base_job)
-        elapsed_time = kwargs.get("elapsed_time", job["elapsed_time"])
-        job.update(kwargs)
-        job["submit_time"] = kwargs.get("submit_time", self.next_submit_time)
-        job["start_time"] = kwargs.get(
-            "start_time", job["submit_time"] + timedelta(seconds=60)
-        )
-
-        if job["job_state"] in ["RUNNING", "PENDING"]:
-            default_end_time = None
-        else:
-            default_end_time = job["start_time"] + timedelta(seconds=elapsed_time)
-        job["end_time"] = kwargs.get("end_time", default_end_time)
-
-        if job["end_time"] is not None:
-            default_elapsed_time = (job["end_time"] - job["start_time"]).total_seconds()
-        elif job["job_state"] == "RUNNING":
-            default_elapsed_time = (
-                datetime.now().astimezone(UTC) - job["start_time"]
-            ).total_seconds()
-=======
     def format_kwargs(self, kwargs):
         kwargs.setdefault("elapsed_time", base_job["elapsed_time"])
         kwargs.setdefault("submit_time", self.next_submit_time)
@@ -92,7 +69,6 @@
 
         if kwargs["job_state"] in ["RUNNING", "PENDING"]:
             kwargs.setdefault("end_time", None)
->>>>>>> 40151073
         else:
             kwargs.setdefault(
                 "end_time",
@@ -107,6 +83,10 @@
             kwargs["elapsed_time"] = int(
                 (kwargs["end_time"] - kwargs["start_time"]).total_seconds()
             )
+        elif "elapsed_time" not in kwargs and kwargs["job_state"] == "RUNNING":
+            kwargs["elapsed_time"] = (
+                datetime.now().astimezone(UTC) - kwargs["start_time"]
+            ).total_seconds()
 
         kwargs.setdefault("elapsed_time", base_job["elapsed_time"])
 

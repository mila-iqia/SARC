from __future__ import annotations

import copy
<<<<<<< HEAD
import datetime as dt
from collections.abc import Iterable
=======
import json
>>>>>>> b212072f
from datetime import datetime, timedelta
from uuid import UUID

from flatten_dict import flatten, unflatten

from sarc.config import MTL, UTC, config
from sarc.core.models.users import Credentials, MemberType
from sarc.jobs.sacct import parse_in_timezone
from sarc.users.db import UserDB

elapsed_time = 60 * 60 * 12
end_time = datetime(2023, 2, 14, 23, 48, 54, tzinfo=MTL).astimezone(UTC)
base_job = {
    "CLEAR_SCHEDULING": True,
    "STARTED_ON_BACKFILL": True,
    "STARTED_ON_SCHEDULE": False,
    "STARTED_ON_SUBMIT": False,
    "account": "mila",
    "allocated": {"billing": 1, "cpu": 4, "gres_gpu": 1, "mem": 49152, "node": 1},
    "array_job_id": None,
    "cluster_name": "raisin",
    "constraints": "x86_64&(48gb|80gb)",
    "elapsed_time": elapsed_time,
    "end_time": end_time,
    "exit_code": 0,
    "group": "petitbonhomme",
    "job_id": 2831220,
    "job_state": "CANCELLED",
    "name": "main.sh",
    "nodes": ["cn-c021"],
    "partition": "long",
    "priority": 7152,
    "qos": "normal",
    "requested": {"billing": 1, "cpu": 4, "gres_gpu": 1, "mem": 49152, "node": 1},
    "signal": None,
    "start_time": end_time - timedelta(seconds=elapsed_time),
    "submit_time": end_time - timedelta(seconds=elapsed_time + 60),
    "task_id": None,
    "time_limit": 43200,
    "user": "petitbonhomme",
    "work_dir": "/network/scratch/p/petitbonhomme/experience-demente",
}


class JobFactory:
    def __init__(
        self,
        first_submit_time: None | datetime = None,
        first_job_id: int = 1,
        job_patch: dict | None = None,
    ):
        self.jobs: list[dict] = []
        self._first_submit_time = first_submit_time or datetime(
            2023, 2, 14, tzinfo=MTL
        ).astimezone(UTC)
        self._first_job_id = first_job_id
        self.job_patch = job_patch or {}

    @property
    def next_job_id(self):
        return self._first_job_id + len(self.jobs)

    @property
    def next_submit_time(self):
        return timedelta(hours=len(self.jobs) * 6) + self._first_submit_time

    def format_kwargs(self, kwargs):
        kwargs.setdefault("elapsed_time", base_job["elapsed_time"])
        kwargs.setdefault("submit_time", self.next_submit_time)
        kwargs.setdefault("start_time", kwargs["submit_time"] + timedelta(seconds=60))
        kwargs.setdefault("job_state", base_job["job_state"])

        if kwargs["job_state"] in ["RUNNING", "PENDING"]:
            kwargs.setdefault("end_time", None)
        else:
            kwargs.setdefault(
                "end_time",
                kwargs["start_time"]
                + timedelta(
                    seconds=kwargs.get("elapsed_time", base_job["elapsed_time"])
                ),
            )

        # Override elapsed_time to be coherent.
        if "elapsed_time" not in kwargs and kwargs["end_time"] is not None:
            kwargs["elapsed_time"] = int(
                (kwargs["end_time"] - kwargs["start_time"]).total_seconds()
            )
        elif "elapsed_time" not in kwargs and kwargs["job_state"] == "RUNNING":
            kwargs["elapsed_time"] = (
                datetime.now(tz=UTC) - kwargs["start_time"]
            ).total_seconds()

        kwargs.setdefault("elapsed_time", base_job["elapsed_time"])

        kwargs.setdefault("job_id", self.next_job_id)

        return kwargs

    def create_job(self, **kwargs):
        job = copy.deepcopy(base_job)
        if self.job_patch:
            job.update(self.job_patch)
        job.update(self.format_kwargs(kwargs))

        return job

    def add_job(self, **kwargs):
        self.jobs.append(self.create_job(**kwargs))

    def add_job_array(
        self, task_ids, job_id: None | int = None, submit_time: None | datetime = None
    ):
        job_id = self.next_job_id
        submit_time = self.next_submit_time
        for job_array_id_offset, task_id in enumerate(task_ids):
            self.add_job(
                submit_time=submit_time,
                job_id=job_array_id_offset + job_id,
                array_job_id=job_id,
                task_id=task_id,
            )


class UserFactory:
    def __init__(self):
        self.users = []

    def _create_user(
        self,
        uuid,
        display_name="Test User",
        email="test@example.com",
        match_ids=None,
        member_type=(),
        accounts=(("mila", "test"),),
        supervisor=(),
        cosupervisors=(),
        github_username=(),
        google_scholar_profile=(),
    ) -> UserDB:
        if match_ids is None:
            match_ids = {}
        u = UserDB(
            uuid=uuid,
            display_name=display_name,
            email=email,
            matching_ids=match_ids,
        )
        for mtype in member_type:
            u.member_type.insert(MemberType(mtype[0]), *mtype[1:])
        for acct in accounts:
            creds = u.associated_accounts.get(acct[0], Credentials())
            creds.insert(*acct[1:])
            u.associated_accounts[acct[0]] = creds
        for sup in supervisor:
            u.supervisor.insert(*sup)
        for cosup in cosupervisors:
            u.co_supervisors.insert(*cosup)
        for uname in github_username:
            u.github_username.insert(*uname)
        for profile in google_scholar_profile:
            u.google_scholar_profile.insert(*profile)
        return u

    def add_user(self, **kwargs) -> UserDB:
        u = self._create_user(**kwargs)
        self.users.append(u)
        return u


def create_users(user_factory=None) -> Iterable[dict]:
    if user_factory is None:
        user_factory = UserFactory()

    prof1 = user_factory.add_user(
        uuid=UUID("1f9b04e5-0ec4-4577-9196-2b03d254e344"),
        member_type=[
            (
                "professor",
                datetime(2020, 9, 1, tzinfo=dt.UTC),
                datetime(2027, 9, 1, tzinfo=dt.UTC),
            )
        ],
        display_name="Jane Doe",
        email="jdoe@example.com",
        match_ids={"mila_ldap": "doej@mila.quebec", "mymila": "111"},
        accounts=[("mila", "jdoe", None, None), ("drac", "doej001", None, None)],
    )

    prof2 = user_factory.add_user(
        uuid=UUID("7ecd3a8a-ab71-499e-b38a-ceacd91a99c4"),
        display_name="John Smith",
        email="jsmith@example.com",
        match_ids={"mila_ldap": "smithj@mila.quebec", "mymila": "222"},
        member_type=[
            (
                "professor",
                datetime(2022, 9, 1, tzinfo=dt.UTC),
                datetime(2026, 5, 1, tzinfo=dt.UTC),
            ),
            (
                "phd",
                datetime(2018, 9, 1, tzinfo=dt.UTC),
                datetime(2021, 5, 1, tzinfo=dt.UTC),
            ),
        ],
        accounts=[("mila", "smithj", datetime(2018, 9, 1, tzinfo=dt.UTC))],
        supervisor=[
            (
                prof1.uuid,
                datetime(2018, 9, 1, tzinfo=dt.UTC),
                datetime(2021, 5, 1, tzinfo=dt.UTC),
            )
        ],
        google_scholar_profile=[
            ("https://scholar.google.com/citations?user=PataTe_000AJ&hl=en",)
        ],
    )
    user_factory.add_user(
        uuid=UUID("7d98dcd3-7268-49f7-9a44-04b575c4c4de"),
        github_username=[
            (
                "testuser",
                datetime(2023, 3, 3, tzinfo=dt.UTC),
                datetime(2030, 12, 30, tzinfo=dt.UTC),
            )
        ],
        google_scholar_profile=[
            (
                "https://scholar.google.com/citations?user=PataTe_111AJ&hl=en",
                datetime(2019, 10, 11, tzinfo=dt.UTC),
                datetime(2030, 12, 30, tzinfo=dt.UTC),
            )
        ],
    )
    user_factory.add_user(
        uuid=UUID("d06085b5-8d8d-4b43-88f8-bd70a09d0706"),
        supervisor=[(prof2.uuid, None, None)],
    )
    user_factory.add_user(
        uuid=UUID("7ee5849c-241e-4d84-a4d2-1f73e22784f9"),
        match_ids={"test_match": "abc", "test1": "aaa"},
        member_type=[
            (
                "professor",
                datetime(2022, 1, 1, tzinfo=dt.UTC),
                datetime(2023, 1, 1, tzinfo=dt.UTC),
            )
        ],
        github_username=[
            (
                "test123",
                datetime(2022, 1, 1, tzinfo=dt.UTC),
                datetime(2023, 1, 1, tzinfo=dt.UTC),
            )
        ],
        google_scholar_profile=[
            (
                "profileA",
                datetime(2022, 1, 1, tzinfo=dt.UTC),
                datetime(2023, 1, 1, tzinfo=dt.UTC),
            )
        ],
        accounts=[
            (
                "test",
                "user",
                datetime(2022, 1, 1, tzinfo=dt.UTC),
                datetime(2023, 1, 1, tzinfo=dt.UTC),
            )
        ],
        supervisor=[
            (
                prof1.uuid,
                datetime(2022, 1, 1, tzinfo=dt.UTC),
                datetime(2023, 1, 1, tzinfo=dt.UTC),
            )
        ],
        cosupervisors=[
            (
                {prof2.uuid},
                datetime(2022, 1, 1, tzinfo=dt.UTC),
                datetime(2023, 1, 1, tzinfo=dt.UTC),
            )
        ],
    )
    user_factory.add_user(
        uuid=UUID("5f27fdad-d4ca-4417-8e82-5a9dc7979d1c"),
        match_ids={"test_match": "abc"},
    )
    user_factory.add_user(
        uuid=UUID("8b4fef2b-8f47-4eb6-9992-3e7e1133b42a"),
        match_ids={"test_match": "abc", "test1": "bbb", "test2": "123"},
        display_name="Othername",
        member_type=[
            (
                "staff",
                datetime(2022, 1, 1, tzinfo=dt.UTC),
                datetime(2023, 1, 1, tzinfo=dt.UTC),
            )
        ],
        github_username=[
            (
                "test_abc",
                datetime(2022, 1, 1, tzinfo=dt.UTC),
                datetime(2023, 1, 1, tzinfo=dt.UTC),
            )
        ],
        google_scholar_profile=[
            (
                "profileB",
                datetime(2022, 1, 1, tzinfo=dt.UTC),
                datetime(2023, 1, 1, tzinfo=dt.UTC),
            )
        ],
        accounts=[
            (
                "test",
                "resu",
                datetime(2022, 1, 1, tzinfo=dt.UTC),
                datetime(2023, 1, 1, tzinfo=dt.UTC),
            ),
            ("cluster", "user"),
        ],
        supervisor=[
            (
                prof2.uuid,
                datetime(2022, 1, 1, tzinfo=dt.UTC),
                datetime(2023, 1, 1, tzinfo=dt.UTC),
            )
        ],
        cosupervisors=[
            (
                {prof1.uuid},
                datetime(2022, 1, 1, tzinfo=dt.UTC),
                datetime(2023, 1, 1, tzinfo=dt.UTC),
            )
        ],
    )
    for uuid, username, drac_account in [
        # Do not set a DRAC account for "bonhomme".
        # Thus, job from user `bonhomme` on a non-mila cluster
        # won't find associated user info.
        (UUID("5a8b9e7f-afcc-4ced-b596-44fcdb3a0cff"), "bonhomme", None),
        (UUID("8d5b2b67-d35b-4cc3-acaa-ec56c9c6f253"), "petitbonhomme", "aaa-001"),
        # ("grosbonhomme", True),  # not added, so related jobs cannot find him.
        (UUID("edf47681-5cd1-4be5-876d-1b8b3c6f6b71"), "beaubonhomme", "aaa-002"),
    ]:
        accts = [
            (
                "mila",
                f"{username}_mila",
                datetime(2024, 4, 11, 0, 0, tzinfo=dt.UTC),
                None,
            )
        ]
        if drac_account:
            accts.append(
                ("drac", username, datetime(2024, 4, 11, 0, 0, tzinfo=dt.UTC), None)
            )
        u = user_factory.add_user(
            uuid=uuid,
            display_name=f"M/Ms {username[0].upper()}{username[1:]}",
            email=f"{username}@mila.quebec",
            accounts=accts,
            match_ids={"mila_ldap": f"{username}@mila.quebec"},
        )
        if drac_account:
            u.matching_ids["drac_role"] = drac_account

    return [u.model_dump(exclude={"id"}) for u in user_factory.users]


def create_jobs(job_factory: JobFactory | None = None, job_patch: dict | None = None):
    if job_factory is None:
        job_factory = JobFactory(job_patch=job_patch)

    for status in [
        "CANCELLED",
        "COMPLETED",
        "FAILED",
        "NODE_FAIL",
        "PREEMPTED",
        "TIMEOUT",
        "RUNNING",
        "PENDING",
    ]:
        job_factory.add_job(job_state=status)

    job_factory.add_job_array(task_ids=[1, 10, 13])

    for nodes in [["bart"], sorted(["cn-d001", "cn-c021", "cn-c022"])]:
        job_factory.add_job(nodes=nodes)

    for cluster_name in ["raisin", "fromage", "patate"]:
        job_factory.add_job(cluster_name=cluster_name)

    for user in ["bonhomme", "petitbonhomme"]:
        job_factory.add_job(user=user)

    # Add this job separately to set a specific cluster name.
    # Note that user `grosbonhomme` won't be added to testing database.
    # Thus, this job belongs to a non-existent user.
    for user in ["grosbonhomme"]:
        job_factory.add_job(user=user, cluster_name="mila")

    for user in ["beaubonhomme"]:
        job_factory.add_job(user=user)

    job_factory.add_job(job_id=1_000_000, nodes=["cn-c017"], job_state="PREEMPTED")
    job_factory.add_job(job_id=1_000_000, nodes=["cn-b099"], job_state="OUT_OF_MEMORY")

    job_factory.add_job(
        allocated={
            "billing": 2,
            "cpu": 12,
            "gres_gpu": 1,
            "gpu_type": "A100",
            "mem": 39152,
            "node": 1,
        },
        requested={
            "billing": 2,
            "cpu": 12,
            "gres_gpu": 1,
            "mem": 59152,
            "node": 1,
        },
    )

    # Add a job with requested and allocated GPU to 0.
    job_factory.add_job(
        job_id=999_999_999,
        elapsed_time=elapsed_time * 1.5,
        cluster_name="mila",
        user="petitbonhomme_mila",
        allocated={
            "billing": 14,
            "cpu": 12,
            "gres_gpu": 0,
            "gpu_type": None,
            "mem": 39152,
            "node": 1,
        },
        requested={
            "billing": 14,
            "cpu": 12,
            "gres_gpu": 0,
            "gpu_type": None,
            "mem": 59152,
            "node": 1,
        },
    )

    return job_factory.jobs


def create_cluster_entries():
    """Generate cluster entries to fill collection `clusters`."""

    # Get all cluster names from scraping config test file
    cluster_names = sorted(config("scraping").clusters.keys())

    cluster_entries = []

    date_format = "%Y-%m-%d"
    time_format = "%Y-%m-%dT%H:%M"

    for i, cluster_name in enumerate(cluster_names):
        cluster_end_time = end_time - timedelta(days=i)
        cluster_start_time = cluster_end_time - timedelta(days=1)
        if cluster_name == "patate":
            # Make end_time_sacct older than end_time_prometheus
            end_time_sacct = cluster_end_time - timedelta(minutes=300)
        else:
            # By default, end_time_sacct is more recent than end_time_prometheus,
            # so that prometheus metrics will be scraped up to this date
            # for auto-interval scraping.
            end_time_sacct = cluster_end_time + timedelta(minutes=300)
        cluster_entries.append(
            {
                "cluster_name": cluster_name,
                "start_date": cluster_start_time.strftime(date_format),
                "end_time_sacct": end_time_sacct.strftime(time_format),
                "end_time_prometheus": cluster_end_time.strftime(time_format),
                "billing_is_gpu": True if cluster_name == "mila" else False,
            }
        )
    return cluster_entries


def create_gpu_billings():
    return [
        {
            "cluster_name": "patate",
            "since": "2023-02-15",
            "gpu_to_billing": {
                "patate_gpu_no_rgu_with_billing": 120,
                "patate_gpu_with_rgu_with_billing": 90,
                "A100": 200,
            },
        },
        {
            "cluster_name": "patate",
            "since": "2023-02-18",
            "gpu_to_billing": {
                "patate_gpu_no_rgu_with_billing": 240,  # / 2
                "patate_gpu_with_rgu_with_billing": 180,  # x 2
                # no billing for A100 since 2023-02-18
            },
        },
        {
            "cluster_name": "raisin",
            "since": "2023-02-15",
            "gpu_to_billing": {
                "raisin_gpu_no_rgu_with_billing": 150,
                "raisin_gpu_with_rgu_with_billing": 50,
                "A100": 100,
            },
        },
    ]


json_raw = {
    "metadata": {
        "plugin": {"type": "openapi/dbv0.0.37", "name": "Slurm OpenAPI DB v0.0.37"},
        "Slurm": {
            "version": {"major": 21, "micro": 8, "minor": 8},
            "release": "21.08.8-2",
        },
    },
    "errors": [],
    "jobs": [],
}

base_sacct_job = {
    "account": base_job["account"],
    "comment": {"administrator": None, "job": None, "system": None},
    "allocation_nodes": len(base_job["account"]),
    "array": {
        "job_id": base_job["array_job_id"] or None,
        "limits": {"max": {"running": {"tasks": 0}}},
        "task": None,
        "task_id": base_job["task_id"],
    },
    "association": {
        "account": base_job["account"],
        "cluster": base_job["cluster_name"],
        "partition": None,
        "user": base_job["user"],
    },
    "cluster": base_job["cluster_name"],
    "constraints": base_job["constraints"],
    "derived_exit_code": {"status": "SUCCESS", "return_code": 0},
    "time": {
        "elapsed": base_job["elapsed_time"],
        "eligible": 1641003593,
        "end": int(base_job["end_time"].timestamp()),
        "start": int(base_job["start_time"].timestamp()),
        "submission": int(base_job["submit_time"].timestamp()),
        "suspended": 0,
        "system": {"seconds": 0, "microseconds": 0},
        "limit": base_job["time_limit"] / 60,
        "total": {"seconds": 0, "microseconds": 0},
        "user": {"seconds": 0, "microseconds": 0},
    },
    "exit_code": {"status": "SUCCESS", "return_code": base_job["exit_code"]},
    "flags": [
        flag
        for flag in [
            "CLEAR_SCHEDULING",
            "STARTED_ON_BACKFILL",
            "STARTED_ON_SCHEDULE",
            "STARTED_ON_SUBMIT",
        ]
        if base_job[flag]
    ],
    "group": base_job["group"],
    "het": {"job_id": 0, "job_offset": None},
    "job_id": base_job["job_id"],
    "name": base_job["name"],
    "mcs": {"label": ""},
    "nodes": base_job["nodes"][0],
    "partition": base_job["partition"],
    "priority": base_job["priority"],
    "qos": base_job["qos"],
    "required": {"CPUs": 16, "memory": 8192},
    "kill_request_user": None,
    "reservation": {"id": 0, "name": 0},
    "state": {"current": base_job["job_state"], "reason": "Dependency"},
    "steps": [],
    "tres": {
        "allocated": [
            {
                "type": "cpu",
                "name": None,
                "id": 1,
                "count": base_job["allocated"]["cpu"],
            },
            {
                "type": "mem",
                "name": None,
                "id": 2,
                "count": base_job["allocated"]["mem"],
            },
            {"type": "energy", "name": None, "id": 3, "count": None},
            {
                "type": "node",
                "name": None,
                "id": 4,
                "count": base_job["allocated"]["node"],
            },
            {
                "type": "billing",
                "name": None,
                "id": 5,
                "count": base_job["allocated"]["billing"],
            },
            {
                "type": "gres",
                "name": "gpu",
                "id": 1001,
                "count": base_job["allocated"]["gres_gpu"],
            },
        ],
        "requested": [
            {
                "type": "cpu",
                "name": None,
                "id": 1,
                "count": base_job["requested"]["cpu"],
            },
            {
                "type": "mem",
                "name": None,
                "id": 2,
                "count": base_job["requested"]["mem"],
            },
            {
                "type": "node",
                "name": None,
                "id": 4,
                "count": base_job["requested"]["node"],
            },
            {
                "type": "billing",
                "name": None,
                "id": 5,
                "count": base_job["requested"]["billing"],
            },
            {
                "type": "gres",
                "name": "gpu",
                "id": 1001,
                "count": base_job["requested"]["gres_gpu"],
            },
        ],
    },
    "user": base_job["user"],
    "wckey": {"wckey": "", "flags": []},
    "working_directory": base_job["work_dir"],
}


class JsonJobFactory(JobFactory):
    def add_job_array(
        self,
        task_ids,
        job_id: None | int = None,
        submit_time: None | datetime = None,
        cluster_name: str = "raisin",
    ):
        job_id = self.next_job_id
        submit_time = self.format_dt_tz(cluster_name, self.next_submit_time)
        for job_array_id_offset, task_id in enumerate(task_ids):
            self.add_job(
                submit_time=submit_time,
                job_id=job_array_id_offset + job_id,
                array={
                    "job_id": job_id,
                    "limits": {"max": {"running": {"tasks": 0}}},
                    "task": None,
                    "task_id": task_id,
                },
            )

    def format_dt_tz(self, cluster_name: str, dt: datetime | int | None) -> int | None:
        if dt is None or isinstance(dt, int):
            return dt
        cluster_tz = config().clusters[cluster_name].timezone
        date_in_cluster_tz = dt.astimezone(cluster_tz)
        return int(date_in_cluster_tz.timestamp())

    def format_kwargs(self, kwargs):
        cluster_name = kwargs.get("cluster_name", base_sacct_job["cluster"])

        # Convert time and job it to flat format
        flat_kwargs = {}
        time = kwargs.get("time", {})
        json_to_flat_keys = {
            "submission": "submit_time",
            "start": "start_time",
            "end": "end_time",
            "elapsed": "elapsed_time",
        }
        if time:
            for json_key, flat_key in json_to_flat_keys.items():
                if json_key in time:
                    if json_key == "elapsed":
                        flat_kwargs[flat_key] = time[json_key]
                    else:
                        flat_kwargs[flat_key] = parse_in_timezone(time[json_key])

        if "job_id" in kwargs:
            flat_kwargs["job_id"] = kwargs["job_id"]

        if "current" in kwargs.get("state", {}):
            flat_kwargs["job_state"] = kwargs["state"]["current"]

        formated_kwargs = super().format_kwargs(flat_kwargs)

        # Convert time and job id back to json format
        kwargs["time"] = kwargs.get("time", {}) | {
            json_key: self.format_dt_tz(cluster_name, formated_kwargs[flat_key])
            for json_key, flat_key in json_to_flat_keys.items()
        }
        kwargs["job_id"] = formated_kwargs["job_id"]

        return kwargs

    def create_job(self, **kwargs):
        sacct_job = copy.deepcopy(base_sacct_job)

        flattened_sacct_job = flatten(sacct_job)
        kwargs = self.format_kwargs(kwargs)
        flattened_sacct_job.update(flatten(kwargs))

        return unflatten(flattened_sacct_job)


def create_sacct_json(configs: list[dict]) -> str:
    tmp_json_raw = copy.deepcopy(json_raw)
    tmp_json_raw["jobs"] = create_json_jobs(configs)
    return json.dumps(tmp_json_raw)


def create_json_jobs(json_jobs: list[dict]) -> list[dict]:
    json_job_factory = JsonJobFactory()
    for job in json_jobs:
        json_job_factory.add_job(**job)

    return json_job_factory.jobs<|MERGE_RESOLUTION|>--- conflicted
+++ resolved
@@ -1,12 +1,9 @@
 from __future__ import annotations
 
 import copy
-<<<<<<< HEAD
 import datetime as dt
 from collections.abc import Iterable
-=======
 import json
->>>>>>> b212072f
 from datetime import datetime, timedelta
 from uuid import UUID
 

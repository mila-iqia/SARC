--- conflicted
+++ resolved
@@ -549,9 +549,7 @@
 
     def format_dt_tz(self, cluster_name: str, dt: datetime) -> int:
         cluster_tz = config().clusters[cluster_name].timezone
-        print(dt.tzinfo)
         date_in_cluster_tz = dt.astimezone(cluster_tz)
-        print(date_in_cluster_tz)
         return int(date_in_cluster_tz.timestamp())
 
     def format_kwargs(self, kwargs):
@@ -610,10 +608,6 @@
 
         json_kwargs.update(formated_kwargs)
 
-        import pprint
-
-        pprint.pprint(json_kwargs)
-
         return json_kwargs
 
     def create_job(self, **kwargs):
@@ -719,11 +713,8 @@
 def clear_db(db):
     db.allocations.drop()
     db.jobs.drop()
-<<<<<<< HEAD
-=======
     db.diskusage.drop()
     return new_cfg
->>>>>>> 7f6d9222
 
 
 def fill_db(db):

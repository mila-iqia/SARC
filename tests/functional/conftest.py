from __future__ import annotations

import copy
from datetime import datetime, timedelta

import pytest

<<<<<<< HEAD
@pytest.fixture
def init_empty_db():
    db = config().mongo.get_database()
    db.allocations.drop()
    yield db
=======
from sarc.config import MTL, UTC, using_config
>>>>>>> 7f6d9222


def create_allocations():
    return [
        {
            "start": datetime(year=2017, month=4, day=1),
            "end": datetime(year=2018, month=4, day=1),
            "timestamp": datetime(year=2023, month=2, day=1),
            "cluster_name": "fromage",
            "resource_name": "fromage-gpu",
            "group_name": "rrg-bonhomme-ad",
            "resources": {
                "compute": {
                    "cpu_year": None,
                    "gpu_year": 100,
                    "vcpu_year": None,
                    "vgpu_year": None,
                },
                "storage": {
                    "project_size": None,
                    "project_inodes": None,
                    "nearline": None,
                },
            },
        },
        {
            "start": datetime(year=2017, month=4, day=1),
            "end": datetime(year=2018, month=4, day=1),
            "timestamp": datetime(year=2023, month=2, day=1),
            "cluster_name": "fromage",
            "resource_name": "fromage-storage",
            "group_name": "rrg-bonhomme-ad",
            "resources": {
                "compute": {
                    "cpu_year": None,
                    "gpu_year": None,
                    "vcpu_year": None,
                    "vgpu_year": None,
                },
                "storage": {
                    "project_size": "50TB",
                    "project_inodes": "5e6",
                    "nearline": "15TB",
                },
            },
        },
        {
            "start": datetime(year=2018, month=4, day=1),
            "end": datetime(year=2019, month=4, day=1),
            "timestamp": datetime(year=2023, month=2, day=1),
            "cluster_name": "fromage",
            "resource_name": "fromage-gpu",
            "group_name": "rrg-bonhomme-ad",
            "resources": {
                "compute": {
                    "cpu_year": None,
                    "gpu_year": 100,
                    "vcpu_year": None,
                    "vgpu_year": None,
                },
                "storage": {
                    "project_size": None,
                    "project_inodes": None,
                    "nearline": None,
                },
            },
        },
        {
            "start": datetime(year=2018, month=4, day=1),
            "end": datetime(year=2019, month=4, day=1),
            "timestamp": datetime(year=2023, month=2, day=1),
            "cluster_name": "fromage",
            "resource_name": "fromage-storage",
            "group_name": "rrg-bonhomme-ad",
            "resources": {
                "compute": {
                    "cpu_year": None,
                    "gpu_year": None,
                    "vcpu_year": None,
                    "vgpu_year": None,
                },
                "storage": {
                    "project_size": "70TB",
                    "project_inodes": None,
                    "nearline": None,
                },
            },
        },
        {
            "start": datetime(year=2019, month=4, day=1),
            "end": datetime(year=2020, month=4, day=1),
            "timestamp": datetime(year=2023, month=2, day=1),
            "cluster_name": "patate",
            "resource_name": "patate-gpu",
            "group_name": "rrg-bonhomme-ad",
            "resources": {
                "compute": {
                    "cpu_year": None,
                    "gpu_year": 190,
                    "vcpu_year": None,
                    "vgpu_year": None,
                },
                "storage": {
                    "project_size": None,
                    "project_inodes": None,
                    "nearline": None,
                },
            },
        },
        {
            "start": datetime(year=2019, month=4, day=1),
            "end": datetime(year=2020, month=4, day=1),
            "timestamp": datetime(year=2023, month=2, day=1),
            "cluster_name": "patate",
            "resource_name": "patate-storage",
            "group_name": "rrg-bonhomme-ad",
            "resources": {
                "compute": {
                    "cpu_year": None,
                    "gpu_year": None,
                    "vcpu_year": None,
                    "vgpu_year": None,
                },
                "storage": {
                    "project_size": "90TB",
                    "project_inodes": "5e6",
                    "nearline": "90TB",
                },
            },
        },
        {
            "start": datetime(year=2020, month=4, day=1),
            "end": datetime(year=2021, month=4, day=1),
            "timestamp": datetime(year=2023, month=2, day=1),
            "cluster_name": "fromage",
            "resource_name": "fromage-gpu",
            "group_name": "rrg-bonhomme-ad",
            "resources": {
                "compute": {
                    "cpu_year": None,
                    "gpu_year": 130,
                    "vcpu_year": None,
                    "vgpu_year": None,
                },
                "storage": {
                    "project_size": None,
                    "project_inodes": None,
                    "nearline": None,
                },
            },
        },
        {
            "start": datetime(year=2020, month=4, day=1),
            "end": datetime(year=2021, month=4, day=1),
            "timestamp": datetime(year=2023, month=2, day=1),
            "cluster_name": "fromage",
            "resource_name": "fromage-storage",
            "group_name": "rrg-bonhomme-ad",
            "resources": {
                "compute": {
                    "cpu_year": None,
                    "gpu_year": None,
                    "vcpu_year": None,
                    "vgpu_year": None,
                },
                "storage": {
                    "project_size": "30TB",
                    "project_inodes": "5e6",
                    "nearline": None,
                },
            },
        },
        {
            "start": datetime(year=2020, month=4, day=1),
            "end": datetime(year=2021, month=4, day=1),
            "timestamp": datetime(year=2023, month=2, day=1),
            "cluster_name": "patate",
            "resource_name": "patate-compute",
            "group_name": "rrg-bonhomme-ad",
            "resources": {
                "compute": {
                    "cpu_year": 219,
                    "gpu_year": None,
                    "vcpu_year": None,
                    "vgpu_year": None,
                },
                "storage": {
                    "project_size": None,
                    "project_inodes": None,
                    "nearline": None,
                },
            },
        },
        {
            "start": datetime(year=2020, month=4, day=1),
            "end": datetime(year=2021, month=4, day=1),
            "timestamp": datetime(year=2023, month=2, day=1),
            "cluster_name": "patate",
            "resource_name": "patate-gpu",
            "group_name": "rrg-bonhomme-ad",
            "resources": {
                "compute": {
                    "cpu_year": None,
                    "gpu_year": 200,
                    "vcpu_year": None,
                    "vgpu_year": None,
                },
                "storage": {
                    "project_size": None,
                    "project_inodes": None,
                    "nearline": None,
                },
            },
        },
        {
            "start": datetime(year=2020, month=4, day=1),
            "end": datetime(year=2021, month=4, day=1),
            "timestamp": datetime(year=2023, month=2, day=1),
            "cluster_name": "patate",
            "resource_name": "patate-storage",
            "group_name": "rrg-bonhomme-ad",
            "resources": {
                "compute": {
                    "cpu_year": None,
                    "gpu_year": None,
                    "vcpu_year": None,
                    "vgpu_year": None,
                },
                "storage": {
                    "project_size": "70TB",
                    "project_inodes": "5e6",
                    "nearline": "80TB",
                },
            },
        },
    ]


base_job = {
    "CLEAR_SCHEDULING": True,
    "STARTED_ON_BACKFILL": True,
    "STARTED_ON_SCHEDULE": False,
    "STARTED_ON_SUBMIT": False,
    "account": "mila",
    "allocated": {"billing": 1, "cpu": 4, "gres_gpu": 1, "mem": 49152, "node": 1},
    "array_job_id": None,
    "cluster_name": "raisin",
    "constraints": "x86_64&(48gb|80gb)",
    "elapsed_time": 60 * 60 * 12,
    "end_time": datetime(2023, 2, 14, 23, 48, 54, tzinfo=MTL).astimezone(UTC),
    "exit_code": 0,
    "group": "petitbonhomme",
    "job_id": 2831220,
    "job_state": "CANCELLED",
    "name": "main.sh",
    "nodes": ["cn-c021"],
    "partition": "long",
    "priority": 7152,
    "qos": "normal",
    "requested": {"billing": 1, "cpu": 4, "gres_gpu": 1, "mem": 49152, "node": 1},
    "signal": None,
    "start_time": datetime(2023, 2, 14, 19, 1, 19, tzinfo=MTL).astimezone(UTC),
    "submit_time": datetime(2023, 2, 14, 18, 59, 18, tzinfo=MTL).astimezone(UTC),
    "task_id": None,
    "time_limit": 43200,
    "user": "petitbonhomme",
    "work_dir": "/network/scratch/p/petitbonhomme/experience-demente",
}


def create_diskusages():
    diskusages = []
    for cluster_name in ["botw", "totk"]:
        for timestamp in [
            datetime(2023, 2, 14, 0, 0, 0, tzinfo=UTC),
            datetime(2021, 12, 1, 0, 0, 0, tzinfo=UTC),
        ]:
            diskusages.append(
                {
                    "cluster_name": cluster_name,
                    "timestamp": timestamp,
                    "groups": [
                        {
                            "group_name": "gerudo",
                            "users": [
                                {"user": "urbosa", "nbr_files": 2, "size": 0},
                                {"user": "riju", "nbr_files": 50, "size": 14484777205},
                                {"user": "mipha", "nbr_files": 2, "size": 0},
                            ],
                        },
                        {
                            "group_name": "piaf",
                            "users": [
                                {
                                    "user": "revali",
                                    "nbr_files": 47085,
                                    "size": 4509715660,
                                },
                            ],
                        },
                    ],
                }
            )
    return diskusages


class JobFactory:
    def __init__(
        self, first_submit_time: None | datetime = None, first_job_id: int = 1
    ):
        self.jobs = []
        self._first_submit_time = first_submit_time or datetime(
            2023, 2, 14, tzinfo=MTL
        ).astimezone(UTC)
        self._first_job_id = first_job_id

    @property
    def next_job_id(self):
        return self._first_job_id + len(self.jobs)

    @property
    def next_submit_time(self):
        return timedelta(hours=len(self.jobs) * 6) + self._first_submit_time

    def create_job(self, **kwargs):
        job = copy.deepcopy(base_job)
        elapsed_time = kwargs.get("elapsed_time", job["elapsed_time"])
        job.update(kwargs)
        job["submit_time"] = kwargs.get("elapsed_time", self.next_submit_time)
        job["start_time"] = kwargs.get(
            "start_time", job["submit_time"] + timedelta(seconds=60)
        )

        if job["job_state"] in ["RUNNING", "PENDING"]:
            default_end_time = None
        else:
            default_end_time = job["start_time"] + timedelta(seconds=elapsed_time)
        job["end_time"] = kwargs.get("end_time", default_end_time)

        if job["end_time"] is not None:
            default_elapsed_time = (job["end_time"] - job["start_time"]).total_seconds()
        else:
            default_elapsed_time = 0
        job["elapsed_time"] = kwargs.get("elapsed_time", default_elapsed_time)

        job["job_id"] = kwargs.get("job_id", self.next_job_id)

        return job

    def add_job(self, **kwargs):
        self.jobs.append(self.create_job(**kwargs))

    def add_job_array(
        self, task_ids, job_id: None | int = None, submit_time: None | datetime = None
    ):
        job_id = self.next_job_id
        submit_time = self.next_submit_time
        for job_array_id_offset, task_id in enumerate(task_ids):
            self.add_job(
                submit_time=submit_time,
                job_id=job_array_id_offset + job_id,
                array_job_id=job_id,
                task_id=task_id,
            )


def create_jobs():
    job_factory = JobFactory()

    for status in [
        "CANCELLED",
        "COMPLETED",
        "FAILED",
        "NODE_FAIL",
        "PREEMPTED",
        "TIMEOUT",
        "RUNNING",
        "PENDING",
    ]:
        job_factory.add_job(job_state=status)

    job_factory.add_job_array(task_ids=[1, 10, 13])

    for nodes in [["bart"], ["cn-c021", "cn-c022"]]:
        job_factory.add_job(nodes=nodes)

    for cluster_name in ["raisin", "fromage", "patate"]:
        job_factory.add_job(cluster_name=cluster_name)

    for user in ["bonhomme", "petitbonhomme", "grosbonhomme", "beaubonhomme"]:
        job_factory.add_job(user=user)

    job_factory.add_job(job_id=1_000_000, nodes=["cn-c017"], job_state="PREEMPTED")
    job_factory.add_job(job_id=1_000_000, nodes=["cn-b099"], job_state="OUT_OF_MEMORY")

    return job_factory.jobs


@pytest.fixture
def db_allocations():
    return create_allocations()


@pytest.fixture
<<<<<<< HEAD
def init_db_with_allocations(init_empty_db, db_allocations):
    db = init_empty_db
    db.allocations.insert_many(db_allocations)


@pytest.fixture
def account_matches():
    """
    Returns a structure of accounts with their corresponding values
    in "mila_ldap", "cc_members" and "cc_roles".

    This can be used for testing the matching of accounts,
    but it can also be used to populate the "users" collection
    in the database.

    Some sub-sub-fields like "department" are not used anywhere,
    but they were included to reproduce the actual structure in
    the real data sources.
    """

    #    "john.appleseed@mila.quebec"     is a straighforward match with 3 fields 
    #    "nur.ali@mila.quebec"            is a match with 2 fields,
    #                                     but the name is in a different order,
    #                                     and with one letter difference
    #    "pikachu.pigeon@mila.quebec"     is not a match
    #    "ignoramus.mikey@mila.quebec"    is specifically meant to be ignored
    #    "overrido.dudette@mila.quebec"   has a forced match to username "duddirov" on CC

    # This is equivalent to config values
    #     mila_emails_to_ignore = ["ignoramus.mikey@mila.quebec"]
    #     override_matches_mila_to_cc = {"overrido.dudette@mila.quebec": "duddirov"}

    DLD_account_matches = {
        "john.appleseed@mila.quebec":
            {"mila_ldap": {
                "mila_email_username": "john.appleseed@mila.quebec",
                "mila_cluster_username": "appleseedj",
                "mila_cluster_uid": "1000",
                "mila_cluster_gid": "1000",
                "display_name": "John Appleseed",
                "status": "enabled"},
            "cc_members": {
                "rapi": "jvb-000-ag",
                "groupname": "rrg-bengioy-ad",
                "name": "John Appleseed",
                "position": "Étudiant au doctorat",
                "institution": "Un. de Montréal",
                "department": "Informatique Et Recherche Opérationnelle",
                "sponsor": "Yoshua Bengio",
                "permission": "Member",
                "activation_status": "activated",
                "username": "appjohn",
                "ccri": "abc-002-01",
                "email": "johnnyapple@umontreal.ca",
                "member_since": "2018-10-10 10:10:10 -0400"
                },
            "cc_roles": {
                "status": "Activated",
                "lastname": "Appleseed",
                "username": "appjohn",
                "ccri": "abc-002-01",
                "nom": "John Appleseed",
                "email": "johnnyapple@umontreal.ca",
                "statut": "étudiant au doctorat",
                "institution": "Un. de Montréal",
                "département": "Informatique Et Recherche Opérationnelle",
                "État du compte": "activé dernier renouvellement le 2021-05-05 10:00:00 EDT -0400"
                }},
        "nur.ali@mila.quebec":
            {"mila_ldap": {
                "mila_email_username": "nur.ali@mila.quebec",
                "mila_cluster_username": "nurali",
                "mila_cluster_uid": "1001",
                "mila_cluster_gid": "1001",
                "display_name": "Nur al-Din Ali",
                "status": "enabled"},
            "cc_members": {
                "rapi": "jvb-000-ag",
                "groupname": "rrg-bengioy-ad",
                "name": "Nur Alialdin",  # name spelling is different
                "position": "Étudiant au doctorat",
                "institution": "Un. de Montréal",
                "department": "Informatique Et Recherche Opérationnelle",
                "sponsor": "Yoshua Bengio",
                "permission": "Member",
                "activation_status": "activated",
                "username": "aldinur",
                "ccri": "abc-002-04",
                "email": "master_of_chaos@astalavista.box.sk",
                "member_since": "2018-10-10 10:10:10 -0400"
                },
            "cc_roles": None},
        "pikachu.pigeon@mila.quebec":
            {"mila_ldap": {
                "mila_email_username": "pikachu.pigeon@mila.quebec",
                "mila_cluster_username": "pigeopika",
                "mila_cluster_uid": "1002",
                "mila_cluster_gid": "1002",
                "display_name": "pikachu pigeon",
                "status": "enabled"},
            "cc_members": None, "cc_roles": None},
        "ignoramus.mikey@mila.quebec":
            {"mila_ldap": {
                "mila_email_username": "ignoramus.mikey@mila.quebec",
                "mila_cluster_username": "mikeignor",
                "mila_cluster_uid": "1003",
                "mila_cluster_gid": "1003",
                "display_name": "Michelangelo the Ignoramus",
                "status": "enabled"},
            "cc_members": None, "cc_roles": None},
        "overrido.dudette@mila.quebec":
            {"mila_ldap": {
                "mila_email_username": "overrido.dudette@mila.quebec",
                "mila_cluster_username": "vopeach",
                "mila_cluster_uid": "1003",
                "mila_cluster_gid": "1003",
                "display_name": "Peach von Overrido",
                "status": "enabled"},
            "cc_members": {
                "rapi": "jvb-000-ag",
                "groupname": "rrg-bengioy-ad",
                # name is impossible to match automatically
                "name": "Pachelbel Ethelberg von Overrido",
                "position": "Étudiant au doctorat",
                "institution": "Un. de Montréal",
                "department": "Informatique Et Recherche Opérationnelle",
                "sponsor": "Yoshua Bengio",
                "permission": "Member",
                "activation_status": "activated",
                "username": "duddirov",
                "ccri": "abc-002-06",
                "email": "peachpalace@yahoo.fr",
                "member_since": "2018-10-10 10:10:10 -0400"
                },
            "cc_roles": {
                "status": "Activated",
                "lastname": "Ethelberg von Overrido",
                "username": "duddirov",
                "ccri": "abc-002-06",
                "nom": "P.",
                "email": "peachpalace@yahoo.fr",
                "statut": "étudiant au doctorat",
                "institution": "Un. de Montréal",
                "département": "Informatique Et Recherche Opérationnelle",
                "État du compte": "activé dernier renouvellement le 2021-05-05 10:00:00 EDT -0400"
                }
            },
    }

    return DLD_account_matches
=======
def db_jobs():
    return create_jobs()


def custom_db_config(cfg, db_name):
    assert "test" in db_name
    new_cfg = cfg.replace(mongo=cfg.mongo.replace(database=db_name))
    db = new_cfg.mongo.instance
    # Ensure we do not use and thus wipe the production database
    assert db.name == db_name
    db.allocations.drop()
    db.jobs.drop()
    db.diskusage.drop()
    return new_cfg


def fill_db(db):
    db.allocations.insert_many(create_allocations())
    db.jobs.insert_many(create_jobs())
    db.diskusage.insert_many(create_diskusages())


def create_db_configuration_fixture(db_name, empty=False, scope="function"):
    @pytest.fixture(scope=scope)
    def fixture(standard_config_object):
        cfg = custom_db_config(standard_config_object, db_name)
        if not empty:
            db = cfg.mongo.instance
            fill_db(db)
        yield cfg

    return fixture


empty_read_write_db_config_object = create_db_configuration_fixture(
    db_name="sarc-read-write-test",
    empty=True,
    scope="function",
)


read_write_db_config_object = create_db_configuration_fixture(
    db_name="sarc-read-write-test",
    scope="function",
)


read_only_db_config_object = create_db_configuration_fixture(
    db_name="sarc-read-only-test",
    scope="session",
)


@pytest.fixture
def empty_read_write_db(empty_read_write_db_config_object):
    with using_config(empty_read_write_db_config_object) as cfg:
        yield cfg.mongo.instance


@pytest.fixture
def read_write_db(read_write_db_config_object):
    with using_config(read_write_db_config_object) as cfg:
        yield cfg.mongo.instance


@pytest.fixture
def read_only_db(read_only_db_config_object):
    # Note: read_only_db_config_object is a session fixture, but the context manager
    # using_config has to be applied on a per-function basis, otherwise it would also
    # remain activated for functions that do not use the fixture.

    with using_config(read_only_db_config_object) as cfg:
        yield cfg.mongo.instance
>>>>>>> 7f6d9222
<|MERGE_RESOLUTION|>--- conflicted
+++ resolved
@@ -5,15 +5,7 @@
 
 import pytest
 
-<<<<<<< HEAD
-@pytest.fixture
-def init_empty_db():
-    db = config().mongo.get_database()
-    db.allocations.drop()
-    yield db
-=======
 from sarc.config import MTL, UTC, using_config
->>>>>>> 7f6d9222
 
 
 def create_allocations():
@@ -418,10 +410,81 @@
 
 
 @pytest.fixture
-<<<<<<< HEAD
-def init_db_with_allocations(init_empty_db, db_allocations):
-    db = init_empty_db
-    db.allocations.insert_many(db_allocations)
+def db_jobs():
+    return create_jobs()
+
+
+def custom_db_config(cfg, db_name):
+    assert "test" in db_name
+    new_cfg = cfg.replace(mongo=cfg.mongo.replace(database_name=db_name))
+    db = new_cfg.mongo.database_instance
+    # Ensure we do not use and thus wipe the production database
+    assert db.name == db_name
+    db.allocations.drop()
+    db.jobs.drop()
+    db.diskusage.drop()
+    return new_cfg
+
+
+def fill_db(db):
+    db.allocations.insert_many(create_allocations())
+    db.jobs.insert_many(create_jobs())
+    db.diskusage.insert_many(create_diskusages())
+
+
+def create_db_configuration_fixture(db_name, empty=False, scope="function"):
+    @pytest.fixture(scope=scope)
+    def fixture(standard_config_object):
+        cfg = custom_db_config(standard_config_object, db_name)
+        if not empty:
+            db = cfg.mongo.database_instance
+            fill_db(db)
+        yield cfg
+
+    return fixture
+
+
+empty_read_write_db_config_object = create_db_configuration_fixture(
+    db_name="sarc-read-write-test",
+    empty=True,
+    scope="function",
+)
+
+
+read_write_db_config_object = create_db_configuration_fixture(
+    db_name="sarc-read-write-test",
+    scope="function",
+)
+
+
+read_only_db_config_object = create_db_configuration_fixture(
+    db_name="sarc-read-only-test",
+    scope="session",
+)
+
+
+@pytest.fixture
+def empty_read_write_db(empty_read_write_db_config_object):
+    with using_config(empty_read_write_db_config_object) as cfg:
+        yield cfg.mongo.database_instance
+
+
+@pytest.fixture
+def read_write_db(read_write_db_config_object):
+    with using_config(read_write_db_config_object) as cfg:
+        yield cfg.mongo.database_instance
+
+
+@pytest.fixture
+def read_only_db(read_only_db_config_object):
+    # Note: read_only_db_config_object is a session fixture, but the context manager
+    # using_config has to be applied on a per-function basis, otherwise it would also
+    # remain activated for functions that do not use the fixture.
+
+    with using_config(read_only_db_config_object) as cfg:
+        yield cfg.mongo.database_instance
+
+
 
 
 @pytest.fixture
@@ -568,79 +631,4 @@
             },
     }
 
-    return DLD_account_matches
-=======
-def db_jobs():
-    return create_jobs()
-
-
-def custom_db_config(cfg, db_name):
-    assert "test" in db_name
-    new_cfg = cfg.replace(mongo=cfg.mongo.replace(database=db_name))
-    db = new_cfg.mongo.instance
-    # Ensure we do not use and thus wipe the production database
-    assert db.name == db_name
-    db.allocations.drop()
-    db.jobs.drop()
-    db.diskusage.drop()
-    return new_cfg
-
-
-def fill_db(db):
-    db.allocations.insert_many(create_allocations())
-    db.jobs.insert_many(create_jobs())
-    db.diskusage.insert_many(create_diskusages())
-
-
-def create_db_configuration_fixture(db_name, empty=False, scope="function"):
-    @pytest.fixture(scope=scope)
-    def fixture(standard_config_object):
-        cfg = custom_db_config(standard_config_object, db_name)
-        if not empty:
-            db = cfg.mongo.instance
-            fill_db(db)
-        yield cfg
-
-    return fixture
-
-
-empty_read_write_db_config_object = create_db_configuration_fixture(
-    db_name="sarc-read-write-test",
-    empty=True,
-    scope="function",
-)
-
-
-read_write_db_config_object = create_db_configuration_fixture(
-    db_name="sarc-read-write-test",
-    scope="function",
-)
-
-
-read_only_db_config_object = create_db_configuration_fixture(
-    db_name="sarc-read-only-test",
-    scope="session",
-)
-
-
-@pytest.fixture
-def empty_read_write_db(empty_read_write_db_config_object):
-    with using_config(empty_read_write_db_config_object) as cfg:
-        yield cfg.mongo.instance
-
-
-@pytest.fixture
-def read_write_db(read_write_db_config_object):
-    with using_config(read_write_db_config_object) as cfg:
-        yield cfg.mongo.instance
-
-
-@pytest.fixture
-def read_only_db(read_only_db_config_object):
-    # Note: read_only_db_config_object is a session fixture, but the context manager
-    # using_config has to be applied on a per-function basis, otherwise it would also
-    # remain activated for functions that do not use the fixture.
-
-    with using_config(read_only_db_config_object) as cfg:
-        yield cfg.mongo.instance
->>>>>>> 7f6d9222
+    return DLD_account_matches
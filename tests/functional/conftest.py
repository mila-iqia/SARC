--- conflicted
+++ resolved
@@ -44,13 +44,9 @@
     @pytest.fixture(scope=scope)
     def fixture(standard_config_object):
         cfg = custom_db_config(standard_config_object, db_name)
-        db = cfg.mongo.instance
+        db = cfg.mongo.database_instance
         clear_db(db)
         if not empty:
-<<<<<<< HEAD
-            db = cfg.mongo.database_instance
-=======
->>>>>>> 40151073
             fill_db(db)
         yield
 
@@ -77,25 +73,23 @@
 
 
 @pytest.fixture
-<<<<<<< HEAD
-def empty_read_write_db(empty_read_write_db_config_object):
-    with using_config(empty_read_write_db_config_object) as cfg:
+def empty_read_write_db(standard_config, empty_read_write_db_config_object):
+    cfg = custom_db_config(standard_config, "sarc-read-write-test")
+    with using_config(cfg) as cfg:
         yield cfg.mongo.database_instance
 
 
 @pytest.fixture
-def read_write_db(read_write_db_config_object):
-    with using_config(read_write_db_config_object) as cfg:
+def read_write_db(standard_config, read_write_db_config_object):
+    cfg = custom_db_config(standard_config, "sarc-read-write-test")
+    with using_config(cfg) as cfg:
         yield cfg.mongo.database_instance
 
 
 @pytest.fixture
-def read_only_db(read_only_db_config_object):
-    # Note: read_only_db_config_object is a session fixture, but the context manager
-    # using_config has to be applied on a per-function basis, otherwise it would also
-    # remain activated for functions that do not use the fixture.
-
-    with using_config(read_only_db_config_object) as cfg:
+def read_only_db(standard_config, read_only_db_config_object):
+    cfg = custom_db_config(standard_config, "sarc-read-only-test")
+    with using_config(cfg) as cfg:
         yield cfg.mongo.database_instance
 
 
@@ -254,24 +248,4 @@
         },
     }
 
-    return DLD_account_matches
-=======
-def empty_read_write_db(standard_config, empty_read_write_db_config_object):
-    cfg = custom_db_config(standard_config, "sarc-read-write-test")
-    with using_config(cfg) as cfg:
-        yield cfg.mongo.instance
-
-
-@pytest.fixture
-def read_write_db(standard_config, read_write_db_config_object):
-    cfg = custom_db_config(standard_config, "sarc-read-write-test")
-    with using_config(cfg) as cfg:
-        yield cfg.mongo.instance
-
-
-@pytest.fixture
-def read_only_db(standard_config, read_only_db_config_object):
-    cfg = custom_db_config(standard_config, "sarc-read-only-test")
-    with using_config(cfg) as cfg:
-        yield cfg.mongo.instance
->>>>>>> 40151073
+    return DLD_account_matches
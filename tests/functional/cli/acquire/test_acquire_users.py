--- conflicted
+++ resolved
@@ -159,42 +159,32 @@
 
     assert spans[0].name == "fetch_mymila"
     assert spans[0].status.status_code == StatusCode.OK
-<<<<<<< HEAD
-    assert len(spans[0].events) == 9
-=======
     assert len(spans[0].events) == 0
 
     assert spans[1].name == "match_drac_to_mila_accounts"
     assert spans[1].status.status_code == StatusCode.OK
-    assert len(spans[1].events) == 4
->>>>>>> bab50a57
+    assert len(spans[1].events) == 9
     assert (
         spans[1].events[0].name
         == "Loading mila_ldap, drac_roles and drac_members from files ..."
     )
-<<<<<<< HEAD
-    assert spans[0].events[1].name == "Loading matching config from file ..."
-    assert spans[0].events[2].name == "Matching DRAC/CC to mila accounts ..."
-    assert spans[0].events[3].name == "Applying users delegation exceptions ..."
-    assert (
-        spans[0].events[4].name
-        == "Applying delegation exception for john.smith003@mila.quebec ..."
-    )
-    assert spans[0].events[5].name == "Applying users supervisor exceptions ..."
-    assert (
-        spans[0].events[6].name
-        == "Applying supervisor exception for john.smith001@mila.quebec ..."
-    )
-    assert (
-        spans[0].events[7].name
-        == "Applying supervisor exception for john.smith002@mila.quebec ..."
-    )
-    assert spans[0].events[8].name == "Committing matches to database ..."
-=======
     assert spans[1].events[1].name == "Loading matching config from file ..."
     assert spans[1].events[2].name == "Matching DRAC/CC to mila accounts ..."
-    assert spans[1].events[3].name == "Committing matches to database ..."
->>>>>>> bab50a57
+    assert spans[1].events[3].name == "Applying users delegation exceptions ..."
+    assert (
+        spans[1].events[4].name
+        == "Applying delegation exception for john.smith003@mila.quebec ..."
+    )
+    assert spans[1].events[5].name == "Applying users supervisor exceptions ..."
+    assert (
+        spans[1].events[6].name
+        == "Applying supervisor exception for john.smith001@mila.quebec ..."
+    )
+    assert (
+        spans[1].events[7].name
+        == "Applying supervisor exception for john.smith002@mila.quebec ..."
+    )
+    assert spans[1].events[8].name == "Committing matches to database ..."
 
 
 @pytest.mark.parametrize(
@@ -239,47 +229,16 @@
     nbr_users = 4
     nbr_profs = 2
 
-<<<<<<< HEAD
     # for the test we will use the user with index 3,
     # which is the first user who has no supervisor override in the mock data
     # so that this test won't be affected by the previous test
 
-    # Mock the fake LDAP data used for the tests
-    def mock_query_ldap(
-        local_private_key_file, local_certificate_file, ldap_service_uri
-    ):
-        assert ldap_service_uri.startswith("ldaps://")
-        return fake_raw_ldap_data(
-            nbr_users,
-            hardcoded_values_by_user={
-                3: {  # The first user who is not a prof is the one with index 3
-                    "supervisor": ldap_supervisor
-                }
-            },
-        )
-
-    monkeypatch.setattr(sarc.ldap.read_mila_ldap, "query_ldap", mock_query_ldap)
-
-    # Mock the fake MyMila data used for the tests
-    def mock_query_mymila(tmp_json_path):
-        return fake_mymila_data(
-            nbr_users=nbr_users,
-            nbr_profs=nbr_profs,
-            hardcoded_values_by_user={
-                3: {  # The first user who is not a prof is the one with index 3
-                    "Supervisor Principal": mymila_supervisor
-                }
-            },
-        )
-
-    monkeypatch.setattr(sarc.ldap.mymila, "query_mymila", mock_query_mymila)
-=======
     patch_return_values(
         {
             "sarc.users.read_mila_ldap.query_ldap": fake_raw_ldap_data(
                 nbr_users,
                 hardcoded_values_by_user={
-                    2: {  # The first user who is not a prof is the one with index 2
+                    3: {  # The first user who is not a prof is the one with index 3
                         "supervisor": ldap_supervisor
                     }
                 },
@@ -288,14 +247,13 @@
                 nbr_users=nbr_users,
                 nbr_profs=nbr_profs,
                 hardcoded_values_by_user={
-                    2: {  # The first user who is not a prof is the one with index 2
+                    3: {  # The first user who is not a prof is the one with index 3
                         "Supervisor Principal": mymila_supervisor
                     }
                 },
             ),
         }
     )
->>>>>>> bab50a57
 
     # Patch the built-in `open()` function for each file path
     with patch("builtins.open", side_effect=mock_file):
@@ -359,47 +317,16 @@
     nbr_users = 4
     nbr_profs = 2
 
-<<<<<<< HEAD
     # for the test we will use the user with index 3,
     # which is the first user who has no supervisor override in the mock data
     # so that this test won't be affected by the previous test
 
-    # Mock the fake LDAP data used for the tests
-    def mock_query_ldap(
-        local_private_key_file, local_certificate_file, ldap_service_uri
-    ):
-        assert ldap_service_uri.startswith("ldaps://")
-        return fake_raw_ldap_data(
-            nbr_users,
-            hardcoded_values_by_user={
-                3: {  # The first user who is not a prof is the one with index 3
-                    "co_supervisor": ldap_co_supervisor
-                }
-            },
-        )
-
-    monkeypatch.setattr(sarc.ldap.read_mila_ldap, "query_ldap", mock_query_ldap)
-
-    # Mock the fake MyMila data used for the tests
-    def mock_query_mymila(tmp_json_path):
-        return fake_mymila_data(
-            nbr_users=nbr_users,
-            nbr_profs=nbr_profs,
-            hardcoded_values_by_user={
-                3: {  # The first user who is not a prof is the one with index 3
-                    "Co-Supervisor": mymila_co_supervisor
-                }
-            },
-        )
-
-    monkeypatch.setattr(sarc.ldap.mymila, "query_mymila", mock_query_mymila)
-=======
     patch_return_values(
         {
             "sarc.users.read_mila_ldap.query_ldap": fake_raw_ldap_data(
                 nbr_users,
                 hardcoded_values_by_user={
-                    2: {  # The first user who is not a prof is the one with index 2
+                    3: {  # The first user who is not a prof is the one with index 3
                         "co_supervisor": ldap_co_supervisor
                     }
                 },
@@ -408,14 +335,13 @@
                 nbr_users=nbr_users,
                 nbr_profs=nbr_profs,
                 hardcoded_values_by_user={
-                    2: {  # The first user who is not a prof is the one with index 2
+                    3: {  # The first user who is not a prof is the one with index 3
                         "Co-Supervisor": mymila_co_supervisor
                     }
                 },
             ),
         }
     )
->>>>>>> bab50a57
 
     # Patch the built-in `open()` function for each file path
     with patch("builtins.open", side_effect=mock_file):
@@ -534,41 +460,30 @@
 
     assert spans[0].name == "fetch_mymila"
     assert spans[0].status.status_code == StatusCode.OK
-<<<<<<< HEAD
-    assert len(spans[0].events) == 10
-=======
     assert len(spans[0].events) == 0
 
     assert spans[1].name == "match_drac_to_mila_accounts"
     assert spans[1].status.status_code == StatusCode.OK
-    assert len(spans[1].events) == 5
->>>>>>> bab50a57
+    assert len(spans[1].events) == 10
     assert (
         spans[1].events[0].name
         == "Loading mila_ldap, drac_roles and drac_members from files ..."
     )
-<<<<<<< HEAD
-    assert spans[0].events[1].name == "Loading matching config from file ..."
-    assert spans[0].events[2].name == "Matching DRAC/CC to mila accounts ..."
-    assert spans[0].events[3].name == "Applying users delegation exceptions ..."
-    assert (
-        spans[0].events[4].name
-        == "Applying delegation exception for john.smith003@mila.quebec ..."
-    )
-    assert spans[0].events[5].name == "Applying users supervisor exceptions ..."
-    assert (
-        spans[0].events[6].name
-        == "Applying supervisor exception for john.smith001@mila.quebec ..."
-    )
-    assert (
-        spans[0].events[7].name
-        == "Applying supervisor exception for john.smith002@mila.quebec ..."
-    )
-    assert spans[0].events[8].name == "Committing matches to database ..."
-    assert spans[0].events[9].name == "Saving 1 manual matches ..."
-=======
     assert spans[1].events[1].name == "Loading matching config from file ..."
     assert spans[1].events[2].name == "Matching DRAC/CC to mila accounts ..."
-    assert spans[1].events[3].name == "Committing matches to database ..."
-    assert spans[1].events[4].name == "Saving 1 manual matches ..."
->>>>>>> bab50a57
+    assert spans[1].events[3].name == "Applying users delegation exceptions ..."
+    assert (
+        spans[1].events[4].name
+        == "Applying delegation exception for john.smith003@mila.quebec ..."
+    )
+    assert spans[1].events[5].name == "Applying users supervisor exceptions ..."
+    assert (
+        spans[1].events[6].name
+        == "Applying supervisor exception for john.smith001@mila.quebec ..."
+    )
+    assert (
+        spans[1].events[7].name
+        == "Applying supervisor exception for john.smith002@mila.quebec ..."
+    )
+    assert spans[1].events[8].name == "Committing matches to database ..."
+    assert spans[1].events[9].name == "Saving 1 manual matches ..."
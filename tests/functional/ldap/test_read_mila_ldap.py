import copy
import json
import tempfile
from datetime import date
from unittest.mock import patch

import pandas as pd
import pytest

import sarc.ldap.read_mila_ldap  # will monkeypatch "query_ldap"
from sarc.config import config


def fake_member_of(index, count):
    member_of_config = {
        # Core prof
        0: ["cn=mila-core-profs,ou=Groups,dc=mila,dc=quebec"],
        # Student
        1: [
            "cn=mcgill-students,ou=Groups,dc=mila,dc=quebec",
            "cn=supervisor000-students,ou=Groups,dc=mila,dc=quebec",
        ],
        # Not core prof, not student
        2: [],
    }
    return member_of_config.get(index, [])


def fake_raw_ldap_data(nbr_users=10):
    """
    Return a deterministically-generated list of fake LDAP users just as
    they would be returned by the function `query_ldap`.
    This is used for mocking the LDAP server.
    """
    return list(
        [
            {
                "apple-generateduid": ["AF54098F-29AE-990A-B1AC-F63F5A89B89"],
                "cn": [f"john.smith{i:03d}", f"John Smith{i:03d}"],
                "departmentNumber": [],
                "displayName": [f"John Smith the {i:03d}rd"],
                "employeeNumber": [],
                "employeeType": [],
                "gecos": [""],
                "gidNumber": [str(1500000001 + i)],
                "givenName": ["John"],
                "googleUid": [f"john.smith{i:03d}"],
                "homeDirectory": [f"/home/john.smith{i:03d}"],
                "loginShell": ["/bin/bash"],
                "mail": [f"john.smith{i:03d}@mila.quebec"],
                "memberOf": fake_member_of(i, nbr_users),
                "objectClass": [
                    "top",
                    "person",
                    "organizationalPerson",
                    "inetOrgPerson",
                    "posixAccount",
                ],
                "physicalDeliveryOfficeName": [],
                "posixUid": [f"smithj{i:03d}"],
                "sn": [f"Smith {i:03d}"],
                "suspended": ["false"],
                "telephoneNumber": [],
                "title": [],
                "uid": [f"john.smith{i:03d}"],
                "uidNumber": [str(1500000001 + i)],
            }
            for i in range(nbr_users)
        ]
    )


def fake_mymila_data(nbr_users=10, nbr_profs=5):
    """
    Return a deterministically-generated list of fake MyMila users just as
    they would be returned by the function `load_mymila` (yet to be developped).
    This is used for mocking the reading of a CSV file, since we don't expect
    being able to read directly from the database itself in the short term.

    Records must have some matching points with the fake LDAP data, to allow
    for matching to be tested.

    Returns a list of dictionaries, easy to convert to a dataframe.
    """

    faculty_affiliated = [
        "Computer Science and Operations Research",
        "Electrical and Computer Engineering",
        "Mathematics and Statistics",
        "Physics",
        "Psychology",
        "Other",
        "",
    ]
    program_of_study = [
        "Computer Science",
        "Doctorat en Informatique",
        "",
    ]
    status = [
        "Active",
        "Inactive",
        "",
    ]
    affiliated_university = [
        "McGill",
        "UdeM",
        "Samsung SAIT",
        "",
    ]

    # by convention, first 'nbr_profs' names will be professors and the rest students
    def mymila_entry(i: int):
        # 2 different types of entries: prof and student
        is_prof = i < nbr_profs
        if is_prof:
            membership_types = [
                "Permanent HQP",
                "Visiting Researcher",
                "Collaborating Researcher",
            ]
            affiliation_types = [
                "Collaborating Alumni",
                "Collaborating researcher",
                "HQP - Postdoctorate",
                "visiting researcher",
                "",
            ]
            supervisors = [""]
            current_university_title = [
                "Canada Research Chair (Tier 2) and Assistant Professor",
                "Assistant Professor, School of Computer Science",
                "Professeur sous octrois agrégé / Associate Research Professor",
                "",
            ]

        else:
            membership_types = [
                "Research intern",
                "",
            ]
            affiliation_types = [
                "HQP - DESS",
                "HQP - Master's Research",
                "HQP - PhD",
                "HQP - Professional Master's",
                "HQP - Undergraduate",
                "Research Intern",
                "",
            ]
            supervisors = [
                f"John Smith{i:03d}" for i in range(nbr_profs)
            ]  # 'nbr_profs' first names for profs
            current_university_title = [
                "",
            ]

        first_name = "John"
        last_name = f"Smith{i:03d}"
        email = f"john.smith{i:03d}@mila.quebec"

        return {
            "Profile Type": "",
            "Applicant Type": "",
            "internal id": "",
            "Mila Number": "",
            "Membership Type": membership_types[i % len(membership_types)],
            "Affiliation type": affiliation_types[i % len(affiliation_types)],
            "Assistant email": "",
            "Preferred email": "",
            "Faculty affiliated": faculty_affiliated[i % len(faculty_affiliated)],
            "Department affiliated": "",
            "ID affiliated": "",
            "Affiliated university 2": "",
            "Second affiliated university": "",
            "Affiliated university 3": "",
            "Third affiliated university": "",
            "Program of study": program_of_study[i % len(program_of_study)],
            "GitHub username": "",
            "Google Scholar profile": "",
            "Cluster access": "",
            "Access privileges": "",
            "Status": status[i % len(status)],
            "Membership Type.1": "",
            "Affiliation type.1": "",
            "Last Name": first_name,
            "First Name": last_name,
            "Preferred First Name": first_name,
            "Email": email,
            "Supervisor Principal": supervisors[i % len(supervisors)],
            "Co-Supervisor": supervisors[(i + 1) % len(supervisors)],
            "Start date of studies": date(year=2022, month=1, day=1),
            "End date of studies": date(year=2027, month=12, day=31),
            "Start date of visit-internship": "",
            "End date of visit-internship": "",
            "Affiliated university": affiliated_university[
                i % len(affiliated_university)
            ],
            "Current university title": current_university_title[
                i % len(current_university_title)
            ],
            "Start date of academic nomination": date(2022, 1, 1),
            "End date of academic nomination": [date(2027, 12, 31), None][i % 2],
            "Alliance-DRAC account": "",
            "MILA Email": email,
            "Start Date with MILA": date(2022, 1, 1),
            "End Date with MILA": [date(2027, 12, 31), None][i % 2],
            "Type of membership": "",
        }

    return pd.DataFrame(list([mymila_entry(i) for i in range(nbr_users)]))


def test_query_to_ldap_server_and_writing_to_output_json(monkeypatch, mock_file):
    cfg = config()
    nbr_users = 10

    def mock_query_ldap(
        local_private_key_file, local_certificate_file, ldap_service_uri
    ):
        assert ldap_service_uri.startswith("ldaps://")
        return fake_raw_ldap_data(nbr_users)

    monkeypatch.setattr(sarc.ldap.read_mila_ldap, "query_ldap", mock_query_ldap)

    with tempfile.NamedTemporaryFile() as tmp_file:
        tmp_file_path = tmp_file.name

        with patch("builtins.open", side_effect=mock_file):
            sarc.ldap.read_mila_ldap.run(
                cfg.ldap,
                # write results to here
                output_json_file=tmp_file_path,
            )

        E = json.load(tmp_file)

        # We're going to compare the two, and assume that
        # sarc.ldap.read_mila_ldap.process_user() is correct.
        # This means that we are not testing much.
        assert len(E) == nbr_users
        for e, raw_user in zip(E, fake_raw_ldap_data(nbr_users)):
            processed_user = sarc.ldap.read_mila_ldap.process_user(raw_user)

            # resolve_supervisors is not called here
            e["supervisor"] = None

            assert e == processed_user

        # note that the elements being compared are of the form
        """
        {
            "mila_email_username": "john.smith0@mila.quebec",
            "mila_cluster_username": "john.smith0",
            "mila_cluster_uid": "1500000001",
            "mila_cluster_gid": "1500000001",
            "display_name": "John Smith the 0rd",
            "status": "enabled"
        }
        """


@pytest.mark.usefixtures("empty_read_write_db")
def test_query_to_ldap_server_and_commit_to_db(monkeypatch, mock_file):
    """
    This test is going to use the database and it will make
    two queries to the LDAP server. The second query will have
    all the same users, plus another batch of new users.
    We will not test special cases such as deleted users
    or problematic cases.
    """

    cfg = config()
    db = cfg.mongo.database_instance

    nbr_users = 10

    L = fake_raw_ldap_data(2 * nbr_users)
    L_first_batch_users = L[0:nbr_users]
    L_second_batch_users = L[nbr_users : 2 * nbr_users]
    del L

    # avoid copy/paste of the same code
    def helper_function(L_users_to_add):
        def mock_query_ldap(
            local_private_key_file, local_certificate_file, ldap_service_uri
        ):
            # Since we're not using the real LDAP server, we don't need to
            # actually have valid paths in `local_private_key_file` and `local_certificate_file`.
            assert ldap_service_uri.startswith("ldaps://")
            return L_users_to_add

        monkeypatch.setattr(sarc.ldap.read_mila_ldap, "query_ldap", mock_query_ldap)

        with patch("builtins.open", side_effect=mock_file):
            sarc.ldap.read_mila_ldap.run(
                cfg.ldap,
                # write results to here
                mongodb_collection=sarc.ldap.read_mila_ldap.get_ldap_collection(cfg),
            )
        L_users = list(db[cfg.ldap.mongo_collection_name].find({}, {"_id": False}))
        return L_users

    # Remember that the entries coming out of the database are of the form
    # {'mila_ldap':
    #     {'mila_email_username': 'john.smith7@mila.quebec',
    #     'mila_cluster_username': 'smithj7',
    #     'mila_cluster_uid': '1500000008',
    #     'mila_cluster_gid': '1500000008',
    #     'display_name': 'John Smith the 7rd',
    #     'status': 'enabled'}
    # }
    # in anticipation of the fact that there will be other keys besides "mila_ldap"
    # that will be added later.
    #
    # In order to compare the results with `L_first_batch_users` and `L_second_batch_users`,
    # we need to be able to transform the latter slightly in order to match the structure.
    # This involves add the "mila_ldap" wrapper, but also `sarc.ldap.read_mila_ldap.process_user`.

    def transform_user_list(L_u):
        return [{"mila_ldap": sarc.ldap.read_mila_ldap.process_user(u)} for u in L_u]

    sorted_order_func = lambda u: u["mila_ldap"]["mila_email_username"]

    def remove_newkeys(obj):
<<<<<<< HEAD
        obj.pop("start_date", None)
        obj.pop("end_date", None)
=======
        obj.pop("record_start", None)
        obj.pop("record_end", None)
>>>>>>> 07a6b7fc
        return obj

    # Make query 1. Find users. Add them to database. Then check that database contents is correct.
    L_users = helper_function(L_first_batch_users)
    for u1, u2 in zip(
        sorted(L_users, key=sorted_order_func),
        sorted(transform_user_list(L_first_batch_users), key=sorted_order_func),
    ):
        assert remove_newkeys(u1) == u2

    # Make query 2. Find users. Add them to database. Then check that database contents is correct.
    # Keep in mind that the first batch of users are still there.
    # There is something that changes, though, which is that the first batch of users
    # should now have the status "archived" because they are not in the second batch.
    # That's the LDAP parser's way of saying that when a user is in the database
    # but it's not reported in the most current LDAP query, then it means that
    # it's been "archived". We do that instead of deleting the users.

    # Does the LDAP query and adds the results to the database.
    # Note that L_uA containts users from `L_first_batch_users`
    # with a status of "archived", and users from `L_second_batch_users`
    # with their normal status.
    L_users = helper_function(L_second_batch_users)
    L_uA = sorted(L_users, key=sorted_order_func)

    L1 = transform_user_list(L_first_batch_users)
    L2 = transform_user_list(L_second_batch_users)

    for u in L1:
        u["mila_ldap"]["status"] = "archived"

    L_uB = sorted(
        L1 + L2,
        key=sorted_order_func,
    )

    assert len(L_uA) == len(L_uB)
    for uA, uB in zip(L_uA, L_uB):
        assert remove_newkeys(uA) == uB<|MERGE_RESOLUTION|>--- conflicted
+++ resolved
@@ -323,13 +323,8 @@
     sorted_order_func = lambda u: u["mila_ldap"]["mila_email_username"]
 
     def remove_newkeys(obj):
-<<<<<<< HEAD
-        obj.pop("start_date", None)
-        obj.pop("end_date", None)
-=======
         obj.pop("record_start", None)
         obj.pop("record_end", None)
->>>>>>> 07a6b7fc
         return obj
 
     # Make query 1. Find users. Add them to database. Then check that database contents is correct.

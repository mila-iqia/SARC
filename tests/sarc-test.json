{
    "mongo": {
        "url": "localhost:27017",
        "database": "sarc-test"
    },
<<<<<<< HEAD
    "cache": "./sarc-cache",
=======
    "cache": "./sarc-test-cache",
>>>>>>> 209d9368
    "clusters": {
        "raisin": {
            "host": "raisin",
            "timezone": "America/Montreal",
            "accounts": null,
            "sacct_bin": "/opt/slurm/bin/sacct",
            "duc_inodes_command": null,
            "duc_storage_command": null,
            "diskusage_report_command": null,
            "prometheus_url": "http://monitoring.server.raisin.quebec:9090/"
        },
        "fromage": {
            "host": "fromage",
            "timezone": "Europe/Paris",
            "accounts": ["rrg-bonhomme-ad_gpu", "rrg-bonhomme-ad_cpu", "def-bonhomme_gpu", "def-bonhomme_cpu"],
            "sacct_bin": "/opt/software/slurm/bin/sacct",
            "duc_inodes_command": "duc ls -d /project/.duc_databases/rrg-bonhomme-ad.sqlite --count /project/rrg-bonhomme-ad",
            "duc_storage_command": "duc ls -d /project/.duc_databases/rrg-bonhomme-ad.sqlite /project/rrg-bonhomme-ad",
            "diskusage_report_command": "diskusage_report --project --all_users",
            "prometheus_url": "https://fromage-thanos.calcul.ca",
            "prometheus_headers_file": "tests/not-so-secrets/fromage_prometheus/headers.json"
        },
        "patate": {
            "host": "patate",
            "timezone": "America/Vancouver",
            "accounts": ["rrg-bonhomme-ad_gpu", "rrg-bonhomme-ad_cpu", "def-bonhomme_gpu", "def-bonhomme_cpu"],
            "sacct_bin": "/opt/software/slurm/bin/sacct",
            "duc_inodes_command": "duc ls -d /project/.duc_databases/rrg-bonhomme-ad.sqlite --count /project/rrg-bonhomme-ad",
            "duc_storage_command": "duc ls -d /project/.duc_databases/rrg-bonhomme-ad.sqlite /project/rrg-bonhomme-ad",
            "diskusage_report_command": "diskusage_report --project --all_users",
            "prometheus_url": "https://fromage-thanos.calcul.ca",
            "prometheus_headers_file": "tests/not-so-secrets/patate_prometheus/headers.json"
        },
        "gerudo": {
            "host": "gerudo",
            "timezone": "America/Vancouver",
            "accounts": ["rrg-bonhomme-ad_gpu", "rrg-bonhomme-ad_cpu", "def-bonhomme_gpu", "def-bonhomme_cpu"],
            "sacct_bin": "/opt/software/slurm/bin/sacct",
            "duc_inodes_command": "duc ls -d /project/.duc_databases/rrg-bonhomme-ad.sqlite --count /project/rrg-bonhomme-ad",
            "duc_storage_command": "duc ls -d /project/.duc_databases/rrg-bonhomme-ad.sqlite /project/rrg-bonhomme-ad",
            "diskusage_report_command": "diskusage_report --project --all_users",
            "prometheus_url": "https://gerudo-thanos.calcul.ca",
            "prometheus_headers_file": "tests/not-so-secrets/patate_prometheus/headers.json"
        },
        "hyrule": {
            "host": "hyrule",
            "timezone": "America/Vancouver",
            "accounts": ["rrg-bonhomme-ad_gpu", "rrg-bonhomme-ad_cpu", "def-bonhomme_gpu", "def-bonhomme_cpu"],
            "sacct_bin": "/opt/software/slurm/bin/sacct",
            "duc_inodes_command": "duc ls -d /project/.duc_databases/rrg-bonhomme-ad.sqlite --count /project/rrg-bonhomme-ad",
            "duc_storage_command": "duc ls -d /project/.duc_databases/rrg-bonhomme-ad.sqlite /project/rrg-bonhomme-ad",
            "diskusage_report_command": "diskusage_report --project --all_users",
            "prometheus_url": "https://hyrule-thanos.calcul.ca",
            "prometheus_headers_file": "tests/not-so-secrets/patate_prometheus/headers.json"
        }
    }
}<|MERGE_RESOLUTION|>--- conflicted
+++ resolved
@@ -3,11 +3,7 @@
         "url": "localhost:27017",
         "database": "sarc-test"
     },
-<<<<<<< HEAD
-    "cache": "./sarc-cache",
-=======
     "cache": "./sarc-test-cache",
->>>>>>> 209d9368
     "clusters": {
         "raisin": {
             "host": "raisin",

--- conflicted
+++ resolved
@@ -10,16 +10,9 @@
         "mongo_collection_name": "users"
     },
     "account_matching": {
-<<<<<<< HEAD
         "drac_members_csv_path": "drac_members_not_valid_path.csv",
         "drac_roles_csv_path": "drac_roles_not_valid_path.csv",
-        "mila_emails_to_ignore" : [],
-        "override_matches_mila_to_cc" : {}
-=======
-        "cc_members_csv_path": "cc_members_not_valid_path.csv",
-        "cc_roles_csv_path": "cc_roles_not_valid_path.csv",
         "make_matches_config": "make_matches_config_not_valid_path.json"
->>>>>>> 56f2d262
     },
     "cache": "./sarc-test-cache",
     "clusters": {
